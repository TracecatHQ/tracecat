--- conflicted
+++ resolved
@@ -39,11 +39,7 @@
 
 **Environment (please complete the following information):**
 
-<<<<<<< HEAD
-- Tracecat version (e.g. `0.53.9`)
-=======
 - Tracecat version (e.g. `0.53.10`)
->>>>>>> 3deaa9d3
 - OS (e.g. Ubuntu 20.03 on WSL2)
 - Where did you deploy Tracecat? (VM, AWS EC2, etc.)
 - CPU architecture
