--- conflicted
+++ resolved
@@ -515,7 +515,6 @@
         Doc("Actions (e.g. 'tools.slack.post_message') to include in the agent."),
         ActionType(multiple=True),
     ],
-<<<<<<< HEAD
     files: Annotated[
         dict[str, str] | None,
         Doc(
@@ -529,12 +528,9 @@
             "E.g. {'tools.slack.post_message': {'channel_id': 'C123456789', 'text': 'Hello, world!'}}"
         ),
     ] = None,
-    instructions: Annotated[str | None, Doc("Instructions for the agent.")] = None,
-=======
     instructions: Annotated[
         str | None, Doc("Instructions for the agent."), TextArea()
     ] = None,
->>>>>>> aefbcb0c
     output_type: Annotated[
         str | dict[str, Any] | None, Doc("Output type for the agent.")
     ] = None,
