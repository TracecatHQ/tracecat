--- conflicted
+++ resolved
@@ -23,10 +23,7 @@
         method: GET
         headers:
           Authorization: Bearer ${{ SECRETS.wazuh.WAZUH_API_TOKEN }}
-<<<<<<< HEAD
-=======
         verify_ssl: ${{ inputs.verify_ssl  }}
->>>>>>> bf5782c5
     - ref: upgrade_agents
       action: core.http_request
       args:
@@ -36,20 +33,6 @@
           agents_list: ${{ FN.join(steps.get_outdated_agents.result.data.data.affected_items[*].id, ",") }}
         headers:
           Authorization: Bearer ${{ SECRETS.wazuh.WAZUH_API_TOKEN }}
-<<<<<<< HEAD
-        payload:
-          agent_list: ${{ steps.get_outdated_agents.result.data.affected_items }}
-    - ref: upgrade_result
-      action: core.http_request
-      args:
-        url: ${{ inputs.wazuh_server_url }}/agent/upgrade_result
-        method: GET
-        headers:
-          Authorization: Bearer ${{ SECRETS.wazuh.WAZUH_API_TOKEN }}
-        payload:
-          agents_list: ${{ steps.upgrate_agents.result.data.affected_items }}
-  returns: ${{ steps.update_agents.result }}
-=======
         verify_ssl: ${{ inputs.verify_ssl  }}
     - ref: upgrade_result
       action: core.http_request
@@ -61,5 +44,4 @@
         headers:
           Authorization: Bearer ${{ SECRETS.wazuh_token.WAZUH_API_TOKEN }}
         verify_ssl: ${{ inputs.verify_ssl  }}
-  returns: ${{ steps.upgrade_result.result }}
->>>>>>> bf5782c5
+  returns: ${{ steps.upgrade_result.result }}