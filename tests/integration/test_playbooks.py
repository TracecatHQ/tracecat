--- conflicted
+++ resolved
@@ -57,12 +57,6 @@
 @pytest.mark.parametrize(
     "path_to_playbook, trigger_data",
     [
-<<<<<<< HEAD
-        "alert_management/aws-guardduty-to-slack.yml",
-        "alert_management/crowdstrike-to-cases.yml",
-        "alert_management/datadog-siem-to-slack.yml",
-        "enrichment/triage-using-llms.yml",
-=======
         (
             "playbooks/alert_management/aws-guardduty-to-cases.yml",
             {
@@ -91,7 +85,21 @@
                 "end_time": "2024-07-01T12:00:00Z",
             },
         ),
->>>>>>> 8ea8db09
+        (
+            "enrichment/triage-using-llms.yml",
+            {
+                "alert_id": "1234567890abcdef",
+                "timestamp": "2024-07-01T12:34:56Z",
+                "severity": "High",
+                "description": "Suspicious activity detected involving potential malware communication.",
+                "details": {
+                    "source_ip": "192.168.1.10",
+                    "destination_ip": "203.0.113.5",
+                    "url": "http://malicious-example.com",
+                    "additional_info": "Detected command and control communication attempt."
+                }
+            }
+        )
     ],
 )
 @pytest.mark.asyncio
