--- conflicted
+++ resolved
@@ -67,11 +67,10 @@
         column_names = {column.name for column in stored.columns}
         assert column_names == {"email", "loyalty_score"}
 
-<<<<<<< HEAD
         loyalty = next(col for col in stored.columns if col.name == "loyalty_score")
         assert loyalty.type == SqlType.INTEGER.value
         assert loyalty.default == "0"
-=======
+        
     async def test_import_table_from_csv(self, tables_service: TablesService) -> None:
         """Importing a CSV should create table, columns, and rows."""
         csv_content = "\n".join(
@@ -164,7 +163,6 @@
         """Test updating table metadata."""
         # Create table
         table = await tables_service.create_table(TableCreate(name="updatable_table"))
->>>>>>> 74eb1f0d
 
     async def test_update_table_changes_name(
         self, tables_service: TablesService
