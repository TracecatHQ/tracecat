--- conflicted
+++ resolved
@@ -358,10 +358,7 @@
         updated = await integration_service.update_mcp_integration(
             mcp_integration_id=created.id, params=update_params
         )
-<<<<<<< HEAD
-=======
-
->>>>>>> 0430b0a0
+
         assert updated is not None
         assert updated.auth_type == MCPAuthType.NONE
         assert updated.encrypted_headers is None
@@ -387,10 +384,7 @@
         updated = await integration_service.update_mcp_integration(
             mcp_integration_id=created.id, params=update_params
         )
-<<<<<<< HEAD
-=======
-
->>>>>>> 0430b0a0
+
         assert updated is not None
         assert updated.auth_type == MCPAuthType.CUSTOM
         assert updated.encrypted_headers is not None
@@ -427,10 +421,7 @@
         updated = await integration_service.update_mcp_integration(
             mcp_integration_id=created.id, params=update_params
         )
-<<<<<<< HEAD
-=======
-
->>>>>>> 0430b0a0
+
         assert updated is not None
         assert updated.oauth_integration_id == oauth_integration2.id
 
