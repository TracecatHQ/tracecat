--- conflicted
+++ resolved
@@ -149,10 +149,7 @@
 
         assert result == {"result": "success"}
         mock_git_url.assert_called_once()
-<<<<<<< HEAD
         mock_ssh_cmd.assert_called_once()
-=======
-        mock_key_file.return_value.__aenter__.assert_called_once()
 
 
 @pytest.mark.anyio
@@ -258,5 +255,4 @@
     assert call_kwargs["optional_secrets"] == expected_optional_secrets
 
     # Verify environment parameter
-    assert call_kwargs["environment"] == "test_env"
->>>>>>> 2bec73b3
+    assert call_kwargs["environment"] == "test_env"