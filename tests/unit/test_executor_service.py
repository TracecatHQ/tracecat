import uuid
from contextlib import asynccontextmanager
from unittest.mock import AsyncMock, patch

import pytest
from pydantic import SecretStr
from tracecat_registry import (
    RegistryOAuthSecret,
    RegistrySecret,
    RegistrySecretType,
)

from tracecat.auth.types import Role
from tracecat.dsl.schemas import ActionStatement, RunActionInput, RunContext
from tracecat.exceptions import TracecatCredentialsError
from tracecat.executor.service import (
    DispatchActionContext,
    _dispatch_action,
    dispatch_action_on_cluster,
    run_action_from_input,
)
from tracecat.expressions.common import ExprContext
from tracecat.expressions.core import CollectedExprs
from tracecat.git.types import GitUrl
from tracecat.identifiers.workflow import WorkflowUUID
from tracecat.integrations.enums import OAuthGrantType
from tracecat.registry.actions.service import RegistryActionsService
from tracecat.secrets import secrets_manager


@pytest.fixture
def mock_session():
    return AsyncMock()


@pytest.fixture
def basic_task_input():
    """Fixture that provides a basic RunActionInput without looping."""
    wf_id = WorkflowUUID.new_uuid4()
    wf_exec_id = wf_id.short() + "/exec_test"
    wf_run_id = uuid.uuid4()
    return RunActionInput(
        task=ActionStatement(
            action="test_action",
            args={"key": "value"},
            ref="test_ref",
        ),
        exec_context={
            ExprContext.ACTIONS: {
                "test_action": {
                    "args": {"key": "value"},
                    "ref": "test-ref",
                }
            }
        },
        run_context=RunContext(
            wf_id=wf_id,
            wf_exec_id=wf_exec_id,
            wf_run_id=wf_run_id,
            environment="test-env",
        ),
    )


@pytest.fixture
def basic_looped_task_input():
    wf_id = WorkflowUUID.new_uuid4()
    wf_exec_id = wf_id.short() + "/exec_test"
    wf_run_id = uuid.uuid4()
    return RunActionInput(
        task=ActionStatement(
            action="test_action",
            args={"key": "value"},
            ref="test_ref",
            for_each="${{ for var.x in [1,2,3] }}",
        ),
        exec_context={
            ExprContext.ACTIONS: {
                "test_action": {
                    "args": {"key": "value"},
                    "ref": "test-ref",
                }
            }
        },
        run_context=RunContext(
            wf_id=wf_id,
            wf_exec_id=wf_exec_id,
            wf_run_id=wf_run_id,
            environment="test-env",
        ),
    )


@pytest.fixture
def dispatch_context():
    return DispatchActionContext(
        role=Role(type="service", service_id="tracecat-executor"),
        ssh_command="ssh -i /tmp/key",
        git_url=GitUrl(host="github.com", org="org", repo="repo", ref="abc123"),
    )


@pytest.mark.anyio
async def test_dispatch_action_basic(
    mocker, mock_session, basic_task_input, dispatch_context
):
    # Mock RegistryActionsService
    mock_reg_service = mocker.AsyncMock()
    mock_reg_service.get_action.return_value = mocker.MagicMock()  # Mock RegistryAction
    mocker.patch(
        "tracecat.executor.service.RegistryActionsService.with_session",
        return_value=mocker.AsyncMock(
            __aenter__=mocker.AsyncMock(return_value=mock_reg_service)
        ),
    )

    with patch("tracecat.executor.service.run_action_on_ray_cluster") as mock_ray:
        mock_ray.return_value = {"result": "success"}

        result = await _dispatch_action(input=basic_task_input, ctx=dispatch_context)

        assert result == {"result": "success"}
        mock_ray.assert_called_once_with(
            basic_task_input, dispatch_context, is_builtin=False
        )


@pytest.mark.anyio
async def test_dispatch_action_with_foreach(
    mocker, mock_session, basic_looped_task_input, dispatch_context
):
    # Mock RegistryActionsService
    mock_reg_service = mocker.AsyncMock()
    mock_reg_service.get_action.return_value = mocker.MagicMock()  # Mock RegistryAction
    mocker.patch(
        "tracecat.executor.service.RegistryActionsService.with_session",
        return_value=mocker.AsyncMock(
            __aenter__=mocker.AsyncMock(return_value=mock_reg_service)
        ),
    )

    with patch("tracecat.executor.service.run_action_on_ray_cluster") as mock_ray:
        mock_ray.return_value = {"result": "success"}

        result = await _dispatch_action(
            input=basic_looped_task_input, ctx=dispatch_context
        )

        assert result == [{"result": "success"}] * 3

        # Assert the number of calls
        assert mock_ray.call_count == 3

        # Get all calls and their arguments
        calls = mock_ray.call_args_list

        # Verify each call's arguments
        for i, call in enumerate(calls, 1):
            args, kwargs = call
            input_arg = args[0]
            # Verify the loop variable 'x' was set to different values (1, 2, 3)
            assert input_arg.task.args["key"] == "value"
            assert input_arg.exec_context[ExprContext.LOCAL_VARS] == {"x": i}
            assert args[1] == dispatch_context


@pytest.mark.anyio
<<<<<<< HEAD
async def test_dispatch_action_with_git_url(basic_task_input):
=======
async def test_dispatch_action_with_git_url(mock_session, basic_task_input):
    """Test dispatch_action_on_cluster with a git url, patching get_async_session_context_manager."""
    # Import ctx_role to set the role context
    from tracecat.contexts import ctx_role

    # Set up the role context for the test
    test_role = Role(type="service", service_id="tracecat-executor")
    ctx_role.set(test_role)

    # Patch the async session context manager to yield a mock session
    @asynccontextmanager
    async def mock_session_cm():
        yield mock_session

>>>>>>> 7dc6dc16
    with (
        patch(
            "tracecat.executor.service.get_async_session_context_manager",
            return_value=mock_session_cm(),
        ),
        patch("tracecat.executor.service.safe_prepare_git_url") as mock_git_url,
        patch("tracecat.executor.service._dispatch_action") as mock_dispatch,
        patch("tracecat.executor.service.get_ssh_command") as mock_ssh_cmd,
    ):
        mock_git_url.return_value = GitUrl(
            host="github.com", org="org", repo="repo", ref="abc123"
        )
        mock_ssh_cmd.return_value = "ssh -i /tmp/key"
        mock_dispatch.return_value = {"result": "success"}

        result = await dispatch_action_on_cluster(input=basic_task_input)

        assert result == {"result": "success"}
        mock_git_url.assert_called_once()
        mock_ssh_cmd.assert_called_once()


@pytest.mark.anyio
async def test_run_action_from_input_secrets_handling(mocker, test_role):
    """Test that run_action_from_input correctly handles secrets as sets without converting to lists."""
    # Mock the registry action service
    mock_reg_service = mocker.AsyncMock(spec=RegistryActionsService)
    mock_reg_service.get_action.return_value = mocker.MagicMock()
    mock_reg_service.get_bound.return_value = mocker.MagicMock()

    # Create some registry secrets
    registry_secrets = [
        RegistrySecret(name="required_secret1", keys=["REQ_KEY1"], optional=False),
        RegistrySecret(name="required_secret2", keys=["REQ_KEY2"], optional=False),
        RegistrySecret(name="optional_secret1", keys=["OPT_KEY1"], optional=True),
        RegistrySecret(name="optional_secret2", keys=["OPT_KEY2"], optional=True),
    ]
    mock_reg_service.fetch_all_action_secrets.return_value = registry_secrets

    # Mock the with_session context manager
    mocker.patch(
        "tracecat.registry.actions.service.RegistryActionsService.with_session",
        return_value=mocker.AsyncMock(
            __aenter__=mocker.AsyncMock(return_value=mock_reg_service)
        ),
    )

    # Mock the task args with templated secrets
    task_args = {
        "param1": "{{ secrets.args_secret1 }}",
        "param2": {"nested": "{{ secrets.args_secret2 }}"},
    }

    # Create a run action input
    wf_id = WorkflowUUID.new_uuid4()
    wf_exec_id = wf_id.short() + "/exec_test"
    wf_run_id = uuid.uuid4()

    task = ActionStatement(ref="test_task", action="test_action", args=task_args)
    input = RunActionInput(
        task=task,
        exec_context={},
        run_context=RunContext(
            wf_id=wf_id,
            wf_exec_id=wf_exec_id,
            wf_run_id=wf_run_id,
            environment="test-env",
        ),
    )

    # Mock collect_expressions to return args secrets
    mock_collected = CollectedExprs(
        secrets={"args_secret1", "args_secret2"},
        variables=set(),
    )
    mocker.patch(
        "tracecat.executor.service.collect_expressions",
        return_value=mock_collected,
    )

    # Mock get_runtime_env
    mocker.patch(
        "tracecat.secrets.secrets_manager.get_runtime_env", return_value="test_env"
    )

    # Mock the AuthSandbox
    mock_sandbox = mocker.MagicMock()
    mock_sandbox.secrets = {}
    mock_sandbox.__aenter__.return_value = mock_sandbox
    mock_sandbox.__aexit__.return_value = None

    auth_sandbox_mock = mocker.patch("tracecat.secrets.secrets_manager.AuthSandbox")
    auth_sandbox_mock.return_value = mock_sandbox

    # Mock run_single_action to avoid actually running the action
    mocker.patch("tracecat.executor.service.run_single_action", return_value="result")

    # Mock evaluate_templated_args
    mocker.patch("tracecat.executor.service.evaluate_templated_args", return_value={})

    # Mock env_sandbox
    mocker.patch("tracecat.secrets.secrets_manager.env_sandbox")

    # Mock flatten_secrets
    mocker.patch("tracecat.secrets.secrets_manager.flatten_secrets", return_value={})

    # Run the function
    await run_action_from_input(input, test_role)

    # Check that AuthSandbox was called with sets, not lists
    auth_sandbox_mock.assert_called_once()
    call_args, call_kwargs = auth_sandbox_mock.call_args

    # Verify that secrets parameter is a set
    assert isinstance(call_kwargs["secrets"], set)
    expected_secrets = {
        "required_secret1",
        "required_secret2",
        "optional_secret1",
        "optional_secret2",
        "args_secret1",
        "args_secret2",
    }
    assert call_kwargs["secrets"] == expected_secrets

    # Verify that optional_secrets parameter is a set
    assert isinstance(call_kwargs["optional_secrets"], set)
    expected_optional_secrets = {"optional_secret1", "optional_secret2"}
    assert call_kwargs["optional_secrets"] == expected_optional_secrets

    # Verify environment parameter
    assert call_kwargs["environment"] == "test_env"


@pytest.mark.anyio
async def test_get_action_secrets_skips_optional_oauth(mocker):
    """Ensure optional OAuth integrations do not raise when missing."""

    action_secrets: set[RegistrySecretType] = {
        RegistryOAuthSecret(
            provider_id="azure_log_analytics",
            grant_type="authorization_code",
        ),
        RegistryOAuthSecret(
            provider_id="azure_log_analytics",
            grant_type="client_credentials",
            optional=True,
        ),
    }

    mocker.patch("tracecat.expressions.eval.extract_templated_secrets", return_value=[])
    mocker.patch(
        "tracecat.secrets.secrets_manager.get_runtime_env", return_value="test_env"
    )

    sandbox = mocker.AsyncMock()
    sandbox.secrets = {}
    sandbox.__aenter__.return_value = sandbox
    sandbox.__aexit__.return_value = None
    mocker.patch("tracecat.secrets.secrets_manager.AuthSandbox", return_value=sandbox)

    delegated_integration = mocker.MagicMock()
    delegated_integration.provider_id = "azure_log_analytics"
    delegated_integration.grant_type = OAuthGrantType.AUTHORIZATION_CODE

    service = mocker.AsyncMock()
    service.list_integrations.return_value = [delegated_integration]
    service.refresh_token_if_needed.return_value = delegated_integration
    service.get_access_token.return_value = SecretStr("user-token")

    @asynccontextmanager
    async def service_cm():
        yield service

    mocker.patch(
        "tracecat.secrets.secrets_manager.IntegrationService.with_session",
        return_value=service_cm(),
    )

    secrets = await secrets_manager.get_action_secrets(
        secret_exprs=set(), action_secrets=action_secrets
    )
    assert (
        secrets["azure_log_analytics_oauth"]["AZURE_LOG_ANALYTICS_USER_TOKEN"]
        == "user-token"
    )
    assert (
        "AZURE_LOG_ANALYTICS_SERVICE_TOKEN" not in secrets["azure_log_analytics_oauth"]
    )


@pytest.mark.anyio
async def test_get_action_secrets_merges_multiple_oauth_tokens(mocker):
    """Ensure both delegated and service tokens are returned when available."""

    action_secrets: set[RegistrySecretType] = {
        RegistryOAuthSecret(
            provider_id="azure_log_analytics",
            grant_type="authorization_code",
        ),
        RegistryOAuthSecret(
            provider_id="azure_log_analytics",
            grant_type="client_credentials",
            optional=True,
        ),
    }

    mocker.patch("tracecat.expressions.eval.extract_templated_secrets", return_value=[])
    mocker.patch(
        "tracecat.secrets.secrets_manager.get_runtime_env", return_value="test_env"
    )

    sandbox = mocker.AsyncMock()
    sandbox.secrets = {}
    sandbox.__aenter__.return_value = sandbox
    sandbox.__aexit__.return_value = None
    mocker.patch("tracecat.secrets.secrets_manager.AuthSandbox", return_value=sandbox)

    delegated_integration = mocker.MagicMock()
    delegated_integration.provider_id = "azure_log_analytics"
    delegated_integration.grant_type = OAuthGrantType.AUTHORIZATION_CODE

    service_integration = mocker.MagicMock()
    service_integration.provider_id = "azure_log_analytics"
    service_integration.grant_type = OAuthGrantType.CLIENT_CREDENTIALS

    service = mocker.AsyncMock()
    service.list_integrations.return_value = [
        delegated_integration,
        service_integration,
    ]
    service.refresh_token_if_needed.side_effect = lambda integration: integration

    def _get_access_token(integration):
        if integration.grant_type == OAuthGrantType.AUTHORIZATION_CODE:
            return SecretStr("user-token")
        if integration.grant_type == OAuthGrantType.CLIENT_CREDENTIALS:
            return SecretStr("service-token")
        return None

    service.get_access_token.side_effect = _get_access_token

    @asynccontextmanager
    async def service_cm():
        yield service

    mocker.patch(
        "tracecat.secrets.secrets_manager.IntegrationService.with_session",
        return_value=service_cm(),
    )

    secrets = await secrets_manager.get_action_secrets(
        secret_exprs=set(), action_secrets=action_secrets
    )
    assert (
        secrets["azure_log_analytics_oauth"]["AZURE_LOG_ANALYTICS_USER_TOKEN"]
        == "user-token"
    )
    assert (
        secrets["azure_log_analytics_oauth"]["AZURE_LOG_ANALYTICS_SERVICE_TOKEN"]
        == "service-token"
    )


@pytest.mark.anyio
async def test_get_action_secrets_missing_required_oauth_raises(mocker):
    """Required OAuth integrations should surface a credentials error."""

    action_secrets: set[RegistrySecretType] = {
        RegistryOAuthSecret(
            provider_id="azure_log_analytics",
            grant_type="authorization_code",
        )
    }

    mocker.patch("tracecat.expressions.eval.extract_templated_secrets", return_value=[])
    mocker.patch(
        "tracecat.secrets.secrets_manager.get_runtime_env", return_value="test_env"
    )

    sandbox = mocker.AsyncMock()
    sandbox.secrets = {}
    sandbox.__aenter__.return_value = sandbox
    sandbox.__aexit__.return_value = None
    mocker.patch("tracecat.secrets.secrets_manager.AuthSandbox", return_value=sandbox)

    service = mocker.AsyncMock()
    service.list_integrations.return_value = []

    @asynccontextmanager
    async def service_cm():
        yield service

    mocker.patch(
        "tracecat.secrets.secrets_manager.IntegrationService.with_session",
        return_value=service_cm(),
    )

    with pytest.raises(TracecatCredentialsError):
        await secrets_manager.get_action_secrets(
            secret_exprs=set(), action_secrets=action_secrets
        )


@pytest.mark.anyio
async def test_extract_templated_secrets_detects_nested_complex_expressions():
    from tracecat.expressions.eval import extract_templated_secrets

    expr = '${{ FN.to_base64(SECRETS.zendesk.ZENDESK_EMAIL + "/token:" + SECRETS.zendesk.ZENDESK_API_TOKEN) }}'
    secrets = extract_templated_secrets(expr)
    assert sorted(secrets) == sorted(
        [
            "zendesk.ZENDESK_EMAIL",
            "zendesk.ZENDESK_API_TOKEN",
        ]
    )


@pytest.mark.anyio
async def test_git_context_cache_hit(mock_session):
    """Test that git context is cached and reused on subsequent calls."""
    from tracecat.contexts import ctx_role
    from tracecat.executor.service import _git_context_cache, get_git_context_cached

    # Clear the cache first
    _git_context_cache.clear()

    # Set up the role context
    test_role = Role(
        type="service",
        service_id="tracecat-executor",
        workspace_id=uuid.uuid4(),
        user_id=uuid.uuid4(),
    )
    ctx_role.set(test_role)

    # Mock the session context manager
    @asynccontextmanager
    async def mock_session_cm():
        yield mock_session

    def get_session_cm():
        return mock_session_cm()

    with (
        patch(
            "tracecat.executor.service.get_async_session_context_manager",
            new=get_session_cm,
        ),
        patch("tracecat.executor.service.safe_prepare_git_url") as mock_git_url,
        patch("tracecat.executor.service.get_ssh_command") as mock_ssh_cmd,
    ):
        # Set up mock returns
        test_git_url = GitUrl(host="github.com", org="test", repo="repo", ref="abc123")
        mock_git_url.return_value = test_git_url
        mock_ssh_cmd.return_value = "ssh -i /tmp/test_key"

        # First call - should fetch from DB
        git_url1, ssh_cmd1 = await get_git_context_cached(role=test_role)
        assert git_url1 == test_git_url
        assert ssh_cmd1 == "ssh -i /tmp/test_key"
        assert mock_git_url.call_count == 1
        assert mock_ssh_cmd.call_count == 1

        # Second call - should use cache
        git_url2, ssh_cmd2 = await get_git_context_cached(role=test_role)
        assert git_url2 == test_git_url
        assert ssh_cmd2 == "ssh -i /tmp/test_key"
        # Should still be 1 since it used cache
        assert mock_git_url.call_count == 1
        assert mock_ssh_cmd.call_count == 1

        # Third call - verify cache still works
        git_url3, ssh_cmd3 = await get_git_context_cached(role=test_role)
        assert git_url3 == test_git_url
        assert ssh_cmd3 == "ssh -i /tmp/test_key"
        assert mock_git_url.call_count == 1
        assert mock_ssh_cmd.call_count == 1


@pytest.mark.anyio
async def test_git_context_cache_expiry(mock_session):
    """Test that git context cache expires after TTL and refetches."""
    from tracecat.contexts import ctx_role
    from tracecat.executor.service import _git_context_cache, get_git_context_cached

    # Clear the cache first
    _git_context_cache.clear()

    # Set up the role context
    test_role = Role(
        type="service",
        service_id="tracecat-executor",
        workspace_id=uuid.uuid4(),
        user_id=uuid.uuid4(),
    )
    ctx_role.set(test_role)

    # Mock the session context manager
    @asynccontextmanager
    async def mock_session_cm():
        yield mock_session

    def get_session_cm():
        return mock_session_cm()

    with (
        patch(
            "tracecat.executor.service.get_async_session_context_manager",
            new=get_session_cm,
        ),
        patch("tracecat.executor.service.safe_prepare_git_url") as mock_git_url,
        patch("tracecat.executor.service.get_ssh_command") as mock_ssh_cmd,
        patch("tracecat.executor.service.time.time") as mock_time,
    ):
        # Set up mock returns
        test_git_url = GitUrl(host="github.com", org="test", repo="repo", ref="def456")
        mock_git_url.return_value = test_git_url
        mock_ssh_cmd.return_value = "ssh -i /tmp/expired_key"

        # Set initial time
        initial_time = 1000.0
        mock_time.return_value = initial_time

        # First call - should fetch from DB
        git_url1, ssh_cmd1 = await get_git_context_cached(role=test_role)
        assert git_url1 == test_git_url
        assert ssh_cmd1 == "ssh -i /tmp/expired_key"
        assert mock_git_url.call_count == 1

        # Advance time by 40 seconds (still within 60 second TTL)
        mock_time.return_value = initial_time + 40

        # Second call - should use cache
        git_url2, ssh_cmd2 = await get_git_context_cached(role=test_role)
        assert git_url2 == test_git_url
        assert ssh_cmd2 == "ssh -i /tmp/expired_key"
        assert mock_git_url.call_count == 1  # Still 1

        # Advance time by 61 seconds (beyond 60 second TTL)
        mock_time.return_value = initial_time + 61

        # Update mock returns for new fetch
        new_git_url = GitUrl(host="github.com", org="test", repo="repo", ref="ghi789")
        mock_git_url.return_value = new_git_url
        mock_ssh_cmd.return_value = "ssh -i /tmp/new_key"

        # Third call - should refetch due to expired cache
        git_url3, ssh_cmd3 = await get_git_context_cached(role=test_role)
        assert git_url3 == new_git_url
        assert ssh_cmd3 == "ssh -i /tmp/new_key"
        assert mock_git_url.call_count == 2  # Should have fetched again


@pytest.mark.anyio
async def test_git_context_cache_different_workspaces(mock_session):
    """Test that different workspaces have separate cache entries."""
    from tracecat.contexts import ctx_role
    from tracecat.executor.service import _git_context_cache, get_git_context_cached

    # Clear the cache first
    _git_context_cache.clear()

    # Set up two different roles with different workspaces
    ws1_id = uuid.uuid4()
    ws2_id = uuid.uuid4()
    role1 = Role(
        type="service",
        service_id="tracecat-executor",
        workspace_id=ws1_id,
        user_id=uuid.uuid4(),
    )
    role2 = Role(
        type="service",
        service_id="tracecat-executor",
        workspace_id=ws2_id,
        user_id=uuid.uuid4(),
    )

    # Mock the session context manager
    @asynccontextmanager
    async def mock_session_cm():
        yield mock_session

    def get_session_cm():
        return mock_session_cm()

    with (
        patch(
            "tracecat.executor.service.get_async_session_context_manager",
            new=get_session_cm,
        ),
        patch("tracecat.executor.service.safe_prepare_git_url") as mock_git_url,
        patch("tracecat.executor.service.get_ssh_command") as mock_ssh_cmd,
    ):
        # Set up mock to return different values based on role
        git_url1 = GitUrl(host="github.com", org="org1", repo="repo1", ref="ref1")
        git_url2 = GitUrl(host="github.com", org="org2", repo="repo2", ref="ref2")

        def git_url_side_effect(*args, **kwargs):
            role = kwargs.get("role")
            if role and role.workspace_id == ws1_id:
                return git_url1
            return git_url2

        def ssh_cmd_side_effect(*args, **kwargs):
            role = kwargs.get("role")
            if role and role.workspace_id == ws1_id:
                return "ssh -i /tmp/key1"
            return "ssh -i /tmp/key2"

        mock_git_url.side_effect = git_url_side_effect
        mock_ssh_cmd.side_effect = ssh_cmd_side_effect

        # Fetch for role1
        ctx_role.set(role1)
        result1 = await get_git_context_cached(role=role1)
        assert result1[0] == git_url1
        assert result1[1] == "ssh -i /tmp/key1"
        assert mock_git_url.call_count == 1

        # Fetch for role2 - should not use role1's cache
        ctx_role.set(role2)
        result2 = await get_git_context_cached(role=role2)
        assert result2[0] == git_url2
        assert result2[1] == "ssh -i /tmp/key2"
        assert mock_git_url.call_count == 2  # Should have fetched for role2

        # Fetch again for role1 - should use cache
        ctx_role.set(role1)
        result1_cached = await get_git_context_cached(role=role1)
        assert result1_cached[0] == git_url1
        assert result1_cached[1] == "ssh -i /tmp/key1"
        assert mock_git_url.call_count == 2  # Still 2, used cache

        # Verify cache has entries for both workspaces
        assert len(_git_context_cache) == 2


@pytest.mark.anyio
async def test_git_context_cache_no_git_url(mock_session):
    """Test caching when no git URL is configured."""
    from tracecat.contexts import ctx_role
    from tracecat.executor.service import _git_context_cache, get_git_context_cached

    # Clear the cache first
    _git_context_cache.clear()

    # Set up the role context
    test_role = Role(
        type="service",
        service_id="tracecat-executor",
        workspace_id=uuid.uuid4(),
        user_id=uuid.uuid4(),
    )
    ctx_role.set(test_role)

    # Mock the session context manager
    @asynccontextmanager
    async def mock_session_cm():
        yield mock_session

    def get_session_cm():
        return mock_session_cm()

    with (
        patch(
            "tracecat.executor.service.get_async_session_context_manager",
            new=get_session_cm,
        ),
        patch("tracecat.executor.service.safe_prepare_git_url") as mock_git_url,
        patch("tracecat.executor.service.get_ssh_command") as mock_ssh_cmd,
    ):
        # Set up mock to return None (no git configured)
        mock_git_url.return_value = None

        # First call - should fetch and get None
        git_url1, ssh_cmd1 = await get_git_context_cached(role=test_role)
        assert git_url1 is None
        assert ssh_cmd1 is None
        assert mock_git_url.call_count == 1
        assert (
            mock_ssh_cmd.call_count == 0
        )  # Should not call get_ssh_command when no git_url

        # Second call - should use cache
        git_url2, ssh_cmd2 = await get_git_context_cached(role=test_role)
        assert git_url2 is None
        assert ssh_cmd2 is None
        assert mock_git_url.call_count == 1  # Still 1, used cache
        assert mock_ssh_cmd.call_count == 0<|MERGE_RESOLUTION|>--- conflicted
+++ resolved
@@ -165,9 +165,6 @@
 
 
 @pytest.mark.anyio
-<<<<<<< HEAD
-async def test_dispatch_action_with_git_url(basic_task_input):
-=======
 async def test_dispatch_action_with_git_url(mock_session, basic_task_input):
     """Test dispatch_action_on_cluster with a git url, patching get_async_session_context_manager."""
     # Import ctx_role to set the role context
@@ -182,7 +179,6 @@
     async def mock_session_cm():
         yield mock_session
 
->>>>>>> 7dc6dc16
     with (
         patch(
             "tracecat.executor.service.get_async_session_context_manager",
