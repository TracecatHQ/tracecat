services:
  caddy:
    image: caddy:2.8.4-alpine
    container_name: caddy
    restart: unless-stopped
    networks:
      - core
    ports:
      - 80:80
    environment:
      - BASE_DOMAIN=${BASE_DOMAIN}
      - ADDRESS=${ADDRESS}
    volumes:
      - ./Caddyfile:/etc/caddy/Caddyfile

  api:
    image: ghcr.io/tracecathq/tracecat:${TRACECAT__IMAGE_TAG:-0.6.4}
    container_name: api
    restart: unless-stopped
    networks:
      - core
      - core-db
      - temporal
    environment:
      LOG_LEVEL: ${LOG_LEVEL}
      TRACECAT__API_URL: ${TRACECAT__API_URL}
      TRACECAT__API_ROOT_PATH: ${TRACECAT__API_ROOT_PATH}
      TRACECAT__APP_ENV: ${TRACECAT__APP_ENV}
      TRACECAT__DB_ENCRYPTION_KEY: ${TRACECAT__DB_ENCRYPTION_KEY} # Sensitive
      TRACECAT__DB_SSLMODE: ${TRACECAT__DB_SSLMODE}
      TRACECAT__DB_URI: ${TRACECAT__DB_URI} # Sensitive
      TRACECAT__PUBLIC_RUNNER_URL: ${TRACECAT__PUBLIC_RUNNER_URL}
      TRACECAT__PUBLIC_APP_URL: ${TRACECAT__PUBLIC_APP_URL}
      TRACECAT__SERVICE_KEY: ${TRACECAT__SERVICE_KEY} # Sensitive
      TRACECAT__SIGNING_SECRET: ${TRACECAT__SIGNING_SECRET} # Sensitive
      TRACECAT__ALLOW_ORIGINS: ${TRACECAT__ALLOW_ORIGINS}
      TRACECAT__AUTH_TYPES: ${TRACECAT__AUTH_TYPES}
      OAUTH_CLIENT_ID: ${OAUTH_CLIENT_ID}
      OAUTH_CLIENT_SECRET: ${OAUTH_CLIENT_SECRET}
      USER_AUTH_SECRET: ${USER_AUTH_SECRET}
      # Temporal
      TEMPORAL__CLUSTER_URL: ${TEMPORAL__CLUSTER_URL}
      TEMPORAL__CLUSTER_QUEUE: ${TEMPORAL__CLUSTER_QUEUE}

  worker:
    image: ghcr.io/tracecathq/tracecat:${TRACECAT__IMAGE_TAG:-0.6.4}
    restart: unless-stopped
    networks:
      - core
      - core-db
      - temporal
    environment:
      LOG_LEVEL: ${LOG_LEVEL}
      TRACECAT__API_URL: ${TRACECAT__API_URL}
      TRACECAT__API_ROOT_PATH: ${TRACECAT__API_ROOT_PATH}
      TRACECAT__APP_ENV: ${TRACECAT__APP_ENV}
      TRACECAT__DB_ENCRYPTION_KEY: ${TRACECAT__DB_ENCRYPTION_KEY} # Sensitive
      TRACECAT__DB_SSLMODE: ${TRACECAT__DB_SSLMODE}
      TRACECAT__DB_URI: ${TRACECAT__DB_URI} # Sensitive
      TRACECAT__PUBLIC_RUNNER_URL: ${TRACECAT__PUBLIC_RUNNER_URL}
      TRACECAT__SERVICE_KEY: ${TRACECAT__SERVICE_KEY} # Sensitive
      TRACECAT__SIGNING_SECRET: ${TRACECAT__SIGNING_SECRET} # Sensitive
      # Temporal
      TEMPORAL__CLUSTER_URL: ${TEMPORAL__CLUSTER_URL}
      TEMPORAL__CLUSTER_QUEUE: ${TEMPORAL__CLUSTER_QUEUE}
      # SMTP
      SMTP_HOST: ${SMTP_HOST}
      SMTP_PORT: ${SMTP_PORT}
      SMTP_STARTTLS_ENABLED: ${SMTP_STARTTLS_ENABLED}
      SMTP_SSL_ENABLED: ${SMTP_SSL_ENABLED}
      SMTP_IGNORE_CERT_ERRORS: ${SMTP_IGNORE_CERT_ERRORS}
      SMTP_AUTH_ENABLED: ${SMTP_AUTH_ENABLED}
      SMTP_USER: ${SMTP_USER}
      SMTP_PASS: ${SMTP_PASS}
<<<<<<< HEAD
      # LDAP
      LDAP_HOST: ${LDAP_HOST}
      LDAP_PORT: ${LDAP_PORT}
      LDAP_SSL: ${LDAP_SSL}
      LDAP_TYPE: ${LDAP_TYPE}
    volumes:
      - core-app:/var/lib/tracecat
=======
>>>>>>> 20e5aead
    command: ["python", "tracecat/dsl/worker.py"]

  ui:
    image: ghcr.io/tracecathq/tracecat-ui:${TRACECAT__IMAGE_TAG:-0.6.4}
    container_name: ui
    restart: unless-stopped
    networks:
      - core
    environment:
      NEXT_PUBLIC_API_URL: ${NEXT_PUBLIC_API_URL}
      NEXT_PUBLIC_APP_ENV: ${NEXT_PUBLIC_APP_ENV}
      NEXT_PUBLIC_APP_URL: ${NEXT_PUBLIC_APP_URL}
      NEXT_PUBLIC_AUTH_TYPES: ${TRACECAT__AUTH_TYPES}
      NEXT_SERVER_API_URL: ${NEXT_SERVER_API_URL}
      NODE_ENV: ${NODE_ENV}
    depends_on:
      - api

  postgres_db:
    image: postgres:16
    container_name: postgres_db
    restart: always
    networks:
      - core-db
    shm_size: 128mb
    environment:
      POSTGRES_USER: ${TRACECAT__POSTGRES_USER}
      POSTGRES_PASSWORD: ${TRACECAT__POSTGRES_PASSWORD}
    volumes:
      - core-db:/var/lib/postgresql/data

  temporal_postgres_db:
    image: postgres:13
    container_name: temporal_postgres_db
    restart: always
    networks:
      - temporal-db
    environment:
      POSTGRES_USER: ${TEMPORAL__POSTGRES_USER}
      POSTGRES_PASSWORD: ${TEMPORAL__POSTGRES_PASSWORD}
    volumes:
      - temporal-db:/var/lib/postgresql/data

  temporal:
    image: temporalio/auto-setup:${TEMPORAL__VERSION}
    container_name: temporal
    restart: always
    networks:
      - temporal
      - temporal-db
    environment:
      - DB=postgres12
      - DB_PORT=5432
      - POSTGRES_USER=${TEMPORAL__POSTGRES_USER}
      - POSTGRES_PWD=${TEMPORAL__POSTGRES_PASSWORD}
      - POSTGRES_SEEDS=temporal_postgres_db
      - LOG_LEVEL=warn
    depends_on:
      - temporal_postgres_db

volumes:
  core-db:
  temporal-db:

networks:
  core:
  core-db:
    internal: true
  temporal:
  temporal-db:
    internal: true<|MERGE_RESOLUTION|>--- conflicted
+++ resolved
@@ -72,16 +72,12 @@
       SMTP_AUTH_ENABLED: ${SMTP_AUTH_ENABLED}
       SMTP_USER: ${SMTP_USER}
       SMTP_PASS: ${SMTP_PASS}
-<<<<<<< HEAD
       # LDAP
       LDAP_HOST: ${LDAP_HOST}
       LDAP_PORT: ${LDAP_PORT}
       LDAP_SSL: ${LDAP_SSL}
       LDAP_TYPE: ${LDAP_TYPE}
-    volumes:
-      - core-app:/var/lib/tracecat
-=======
->>>>>>> 20e5aead
+
     command: ["python", "tracecat/dsl/worker.py"]
 
   ui:
