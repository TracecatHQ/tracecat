--- conflicted
+++ resolved
@@ -11,14 +11,10 @@
 import textwrap
 import types
 from dataclasses import dataclass
-<<<<<<< HEAD
 from functools import reduce
 from operator import or_
+from pathlib import Path
 from typing import Any, Protocol, Union, get_args, get_origin
-=======
-from pathlib import Path
-from typing import Any, Protocol
->>>>>>> 3deaa9d3
 
 import orjson
 from pydantic_ai import ModelRetry
@@ -264,13 +260,8 @@
     if not description:
         raise ValueError(f"Action '{action_name}' has no description")
 
-<<<<<<< HEAD
-    # Set function signature and annotations for proper introspection
-    tool_func.__signature__ = sig.signature  # type: ignore[attr-defined]
-=======
     # Set function signature and annotations
     tool_func.__signature__ = sig.signature  # pyright: ignore[reportFunctionMemberAccess]
->>>>>>> 3deaa9d3
     tool_func.__annotations__ = sig.annotations
 
     # Generate Google-style docstring, excluding fixed args
