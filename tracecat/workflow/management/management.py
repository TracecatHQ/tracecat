--- conflicted
+++ resolved
@@ -632,7 +632,6 @@
             await self.session.refresh(workflow)
         return workflow
 
-<<<<<<< HEAD
     async def _get_latest_registry_lock(self) -> dict[str, str] | None:
         """Get the latest registry versions lock.
 
@@ -644,26 +643,6 @@
         lock = await lock_service.get_latest_versions_lock()
         return lock if lock else None
 
-    async def _synchronize_graph_with_db_actions(
-        self, actions: list[Action], graph: RFGraph
-    ) -> None:
-        """Recover actions based on the action nodes."""
-        action_nodes = graph.action_nodes()
-
-        # Set difference of action IDs
-        ids_in_graph = {node.id for node in action_nodes}
-        ids_in_db = {str(action.id) for action in actions}
-        # Delete actions that don't exist in the action_nodes
-        orphaned_action_ids = ids_in_db - ids_in_graph
-        for action in actions:
-            if str(action.id) not in orphaned_action_ids:
-                continue
-            await self.session.delete(action)
-            self.logger.info(f"Deleted orphaned action: {action.title}")
-        await self.session.commit()
-
-=======
->>>>>>> 548c5dba
     @staticmethod
     @activity.defn
     async def resolve_workflow_alias_activity(
