--- conflicted
+++ resolved
@@ -459,15 +459,14 @@
             workflow.registry_lock = registry_lock
 
     # Creating a workflow definition only uses refs
-<<<<<<< HEAD
+    # Copy the alias from the draft workflow to the committed definition
     # Pass the registry_lock to freeze it with this definition
     defn = await service.create_workflow_definition(
-        workflow_id, dsl, registry_lock=registry_lock, commit=False
-=======
-    # Copy the alias from the draft workflow to the committed definition
-    defn = await service.create_workflow_definition(
-        workflow_id, dsl, alias=workflow.alias, commit=False
->>>>>>> eff2cbdd
+        workflow_id,
+        dsl,
+        alias=workflow.alias,
+        registry_lock=registry_lock,
+        commit=False,
     )
 
     # Update Workflow
