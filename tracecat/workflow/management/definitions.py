--- conflicted
+++ resolved
@@ -50,11 +50,8 @@
         workflow_id: WorkflowID,
         dsl: DSLInput,
         *,
-<<<<<<< HEAD
+        alias: str | None = None,
         registry_lock: dict[str, str] | None = None,
-=======
-        alias: str | None = None,
->>>>>>> eff2cbdd
         commit: bool = True,
     ) -> WorkflowDefinition:
         """Create a new workflow definition.
@@ -88,11 +85,8 @@
             workflow_id=workflow_id,
             content=dsl.model_dump(exclude_unset=True),
             version=version,
-<<<<<<< HEAD
+            alias=alias,
             registry_lock=registry_lock,
-=======
-            alias=alias,
->>>>>>> eff2cbdd
         )
         self.session.add(defn)
         if commit:
