from enum import StrEnum


class FeatureFlag(StrEnum):
    """Feature flag enum."""

    GIT_SYNC = "git-sync"
    AGENT_SANDBOX = "agent-sandbox"
<<<<<<< HEAD
    RUNBOOKS = "runbooks"
    CASE_DURATIONS = "case-durations"
    CASE_TASKS = "case-tasks"
=======
    CASE_DURATIONS = "case-durations"
>>>>>>> 546aa05e
<|MERGE_RESOLUTION|>--- conflicted
+++ resolved
@@ -6,10 +6,5 @@
 
     GIT_SYNC = "git-sync"
     AGENT_SANDBOX = "agent-sandbox"
-<<<<<<< HEAD
-    RUNBOOKS = "runbooks"
     CASE_DURATIONS = "case-durations"
-    CASE_TASKS = "case-tasks"
-=======
-    CASE_DURATIONS = "case-durations"
->>>>>>> 546aa05e
+    CASE_TASKS = "case-tasks"