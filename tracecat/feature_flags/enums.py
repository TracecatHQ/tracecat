from enum import StrEnum


class FeatureFlag(StrEnum):
    """Feature flag enum."""

    GIT_SYNC = "git-sync"
<<<<<<< HEAD
    AGENT_SANDBOX = "agent-sandbox"
=======
    AGENT_SANDBOX = "agent-sandbox"
    RUNBOOKS = "runbooks"
    CASE_DURATIONS = "case-durations"
>>>>>>> 42be67ad
<|MERGE_RESOLUTION|>--- conflicted
+++ resolved
@@ -5,10 +5,5 @@
     """Feature flag enum."""
 
     GIT_SYNC = "git-sync"
-<<<<<<< HEAD
     AGENT_SANDBOX = "agent-sandbox"
-=======
-    AGENT_SANDBOX = "agent-sandbox"
-    RUNBOOKS = "runbooks"
-    CASE_DURATIONS = "case-durations"
->>>>>>> 42be67ad
+    CASE_DURATIONS = "case-durations"