--- conflicted
+++ resolved
@@ -63,31 +63,23 @@
     CaseTask,
     User,
 )
-<<<<<<< HEAD
+from tracecat.exceptions import (
+    TracecatAuthorizationError,
+    TracecatException,
+    TracecatNotFoundError,
+)
 from tracecat.identifiers.workflow import WorkflowUUID, WorkspaceUUID
+from tracecat.pagination import (
+    BaseCursorPaginator,
+    CursorPaginatedResponse,
+    CursorPaginationParams,
+)
 from tracecat.service import BaseWorkspaceService
 from tracecat.tables.service import (
     TableEditorService,
     TablesService,
     sanitize_identifier,
 )
-from tracecat.types.auth import Role
-from tracecat.types.exceptions import (
-=======
-from tracecat.exceptions import (
->>>>>>> 358b2ebe
-    TracecatAuthorizationError,
-    TracecatException,
-    TracecatNotFoundError,
-)
-from tracecat.identifiers.workflow import WorkflowUUID
-from tracecat.pagination import (
-    BaseCursorPaginator,
-    CursorPaginatedResponse,
-    CursorPaginationParams,
-)
-from tracecat.service import BaseWorkspaceService
-from tracecat.tables.service import TableEditorService, TablesService
 
 
 def _normalize_filter_values(values: Any) -> list[Any]:
@@ -798,18 +790,13 @@
         await self.session.commit()
 
     async def delete_field(self, field_id: str) -> None:
-<<<<<<< HEAD
-        """Delete a custom case field column."""
+        """Delete a case field.
+
+        Args:
+            field_id: The name of the field to delete
+        """
         await self._ensure_schema_ready()
         if field_id in self._reserved_columns:
-=======
-        """Delete a case field.
-
-        Args:
-            field_id: The name of the field to delete
-        """
-        if field_id in CaseFields.__table__.columns:
->>>>>>> 358b2ebe
             raise ValueError(f"Field {field_id} is a reserved field")
         await self.editor.delete_column(field_id)
         await self.session.commit()
