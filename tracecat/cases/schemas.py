from __future__ import annotations

import uuid
from datetime import datetime
from typing import Annotated, Any, Literal

import sqlalchemy as sa
<<<<<<< HEAD
from pydantic import ConfigDict, Field, RootModel
=======
from pydantic import BaseModel, Field, RootModel, field_validator
>>>>>>> b33cecab

from tracecat.auth.schemas import UserRead
from tracecat.cases.constants import RESERVED_CASE_FIELDS
from tracecat.cases.enums import (
    CaseEventType,
    CasePriority,
    CaseSeverity,
    CaseStatus,
    CaseTaskStatus,
)
from tracecat.cases.tags.schemas import CaseTagRead
<<<<<<< HEAD
from tracecat.core.schemas import Schema
from tracecat.identifiers.workflow import AnyWorkflowID, WorkflowIDShort
=======
from tracecat.identifiers.workflow import (
    AnyWorkflowID,
    WorkflowIDShort,
    WorkflowUUID,
)
>>>>>>> b33cecab
from tracecat.tables.common import parse_postgres_default
from tracecat.tables.enums import SqlType
from tracecat.tables.schemas import TableColumnCreate, TableColumnUpdate


class CaseReadMinimal(Schema):
    id: uuid.UUID
    short_id: str
    created_at: datetime
    updated_at: datetime
    summary: str
    status: CaseStatus
    priority: CasePriority
    severity: CaseSeverity
    assignee: UserRead | None = None
    tags: list[CaseTagRead] = Field(default_factory=list)
    num_tasks_completed: int = Field(default=0)
    num_tasks_total: int = Field(default=0)


class CaseRead(Schema):
    id: uuid.UUID
    short_id: str
    created_at: datetime
    updated_at: datetime
    summary: str
    status: CaseStatus
    priority: CasePriority
    severity: CaseSeverity
    description: str
    fields: list[CaseCustomFieldRead]
    assignee: UserRead | None = None
    payload: dict[str, Any] | None
    tags: list[CaseTagRead] = Field(default_factory=list)


class CaseCreate(Schema):
    summary: str
    description: str
    status: CaseStatus
    priority: CasePriority
    severity: CaseSeverity
    fields: dict[str, Any] | None = None
    assignee_id: uuid.UUID | None = None
    payload: dict[str, Any] | None = None


class CaseUpdate(Schema):
    summary: str | None = None
    description: str | None = None
    status: CaseStatus | None = None
    priority: CasePriority | None = None
    severity: CaseSeverity | None = None
    fields: dict[str, Any] | None = None
    assignee_id: uuid.UUID | None = None
    payload: dict[str, Any] | None = None


# Case Fields


class CaseFieldRead(Schema):
    """Read model for a case field."""

    id: str
    type: SqlType
    description: str
    nullable: bool
    default: str | None
    reserved: bool

    @staticmethod
    def from_sa(
        column: sa.engine.interfaces.ReflectedColumn,
    ) -> CaseFieldRead:
        raw_type = column["type"]
        if isinstance(raw_type, SqlType):
            sql_type = raw_type
        else:
            if isinstance(raw_type, str):
                type_str = raw_type.upper()
            else:
                type_str = str(raw_type).upper()
                if hasattr(raw_type, "timezone"):
                    type_str = (
                        "TIMESTAMP WITH TIME ZONE"
                        if getattr(raw_type, "timezone", False)
                        else "TIMESTAMP WITHOUT TIME ZONE"
                    )
            # Normalise common Postgres timestamp representations produced by reflection.
            if type_str == "TIMESTAMP WITH TIME ZONE":
                sql_type = SqlType.TIMESTAMPTZ
            elif type_str in {"TIMESTAMP WITHOUT TIME ZONE", "TIMESTAMP"}:
                sql_type = SqlType.TIMESTAMP
            else:
                sql_type = SqlType(type_str)
        return CaseFieldRead(
            id=column["name"],
            type=sql_type,
            description=column.get("comment") or "",
            nullable=column["nullable"],
            default=parse_postgres_default(column.get("default")),
            reserved=column["name"] in RESERVED_CASE_FIELDS,
        )


class CaseFieldCreate(TableColumnCreate):
    """Create a new case field."""


class CaseFieldUpdate(TableColumnUpdate):
    """Update a case field."""


class CaseCustomFieldRead(CaseFieldRead):
    value: Any


# Case Comments


class CaseCommentRead(Schema):
    id: uuid.UUID
    created_at: datetime
    updated_at: datetime
    content: str
    parent_id: uuid.UUID | None = None
    user: UserRead | None = None
    last_edited_at: datetime | None = None


class CaseCommentCreate(Schema):
    content: str = Field(..., min_length=1, max_length=5_000)
    parent_id: uuid.UUID | None = Field(default=None)


class CaseCommentUpdate(Schema):
    content: str | None = Field(default=None, min_length=1, max_length=5_000)
    parent_id: uuid.UUID | None = Field(default=None)


# Case Tasks


class CaseTaskRead(Schema):
    id: uuid.UUID
    created_at: datetime
    updated_at: datetime
    case_id: uuid.UUID
    title: str
    description: str | None
    priority: CasePriority
    status: CaseTaskStatus
    assignee: UserRead | None = None
    workflow_id: WorkflowIDShort | None

    @field_validator("workflow_id", mode="before")
    @classmethod
    def convert_workflow_id(cls, v: AnyWorkflowID | None) -> WorkflowIDShort | None:
        """Convert any workflow ID format to short form."""
        if v is None:
            return None
        return WorkflowUUID.new(v).short()


class CaseTaskCreate(Schema):
    title: str = Field(..., min_length=1, max_length=255)
    description: str | None = Field(default=None, max_length=1000)
    priority: CasePriority = Field(default=CasePriority.UNKNOWN)
    status: CaseTaskStatus = Field(default=CaseTaskStatus.TODO)
    assignee_id: uuid.UUID | None = Field(default=None)
    workflow_id: AnyWorkflowID | None = Field(default=None)


class CaseTaskUpdate(Schema):
    title: str | None = Field(default=None, min_length=1, max_length=255)
    description: str | None = Field(default=None, max_length=1000)
    priority: CasePriority | None = Field(default=None)
    status: CaseTaskStatus | None = Field(default=None)
    assignee_id: uuid.UUID | None = Field(default=None)
    workflow_id: AnyWorkflowID | None = Field(default=None)


# Case Events


class CaseEventReadBase(Schema):
    """Base for reading events - rich user data."""

    user_id: uuid.UUID | None = Field(
        default=None, description="The user who performed the action."
    )
    created_at: datetime = Field(..., description="The timestamp of the event.")


class CaseEventBase(Schema):
    """Base for all case events."""

    wf_exec_id: str | None = Field(
        default=None,
        description="The execution ID of the workflow that triggered the event.",
    )


# Base Models (contains the tagged union data)
class CreatedEvent(CaseEventBase):
    type: Literal[CaseEventType.CASE_CREATED] = CaseEventType.CASE_CREATED


class StatusChangedEvent(CaseEventBase):
    type: Literal[CaseEventType.STATUS_CHANGED] = CaseEventType.STATUS_CHANGED
    old: CaseStatus
    new: CaseStatus


class PriorityChangedEvent(CaseEventBase):
    type: Literal[CaseEventType.PRIORITY_CHANGED] = CaseEventType.PRIORITY_CHANGED
    old: CasePriority
    new: CasePriority


class SeverityChangedEvent(CaseEventBase):
    type: Literal[CaseEventType.SEVERITY_CHANGED] = CaseEventType.SEVERITY_CHANGED
    old: CaseSeverity
    new: CaseSeverity


class ClosedEvent(CaseEventBase):
    type: Literal[CaseEventType.CASE_CLOSED] = CaseEventType.CASE_CLOSED
    old: CaseStatus
    new: CaseStatus


class ReopenedEvent(CaseEventBase):
    type: Literal[CaseEventType.CASE_REOPENED] = CaseEventType.CASE_REOPENED
    old: CaseStatus
    new: CaseStatus


class CaseViewedEvent(CaseEventBase):
    type: Literal[CaseEventType.CASE_VIEWED] = CaseEventType.CASE_VIEWED


class UpdatedEvent(CaseEventBase):
    type: Literal[CaseEventType.CASE_UPDATED] = CaseEventType.CASE_UPDATED
    field: Literal["summary"]
    old: str | None
    new: str | None


class FieldDiff(Schema):
    field: str
    old: Any
    new: Any


class FieldsChangedEvent(CaseEventBase):
    type: Literal[CaseEventType.FIELDS_CHANGED] = CaseEventType.FIELDS_CHANGED
    changes: list[FieldDiff]


class AssigneeChangedEvent(CaseEventBase):
    type: Literal[CaseEventType.ASSIGNEE_CHANGED] = CaseEventType.ASSIGNEE_CHANGED
    old: uuid.UUID | None
    new: uuid.UUID | None


class PayloadChangedEvent(CaseEventBase):
    type: Literal[CaseEventType.PAYLOAD_CHANGED] = CaseEventType.PAYLOAD_CHANGED


# Read Models (for API responses) - keep the original names for backward compatibility
class CreatedEventRead(CaseEventReadBase, CreatedEvent):
    """Event for when a case is created."""


class ClosedEventRead(CaseEventReadBase, ClosedEvent):
    """Event for when a case is closed."""


class ReopenedEventRead(CaseEventReadBase, ReopenedEvent):
    """Event for when a case is reopened."""


class CaseViewedEventRead(CaseEventReadBase, CaseViewedEvent):
    """Event for when a case is viewed."""


class UpdatedEventRead(CaseEventReadBase, UpdatedEvent):
    """Event for when a case is updated."""


class StatusChangedEventRead(CaseEventReadBase, StatusChangedEvent):
    """Event for when a case status is changed."""


class PriorityChangedEventRead(CaseEventReadBase, PriorityChangedEvent):
    """Event for when a case priority is changed."""


class SeverityChangedEventRead(CaseEventReadBase, SeverityChangedEvent):
    """Event for when a case severity is changed."""


class FieldChangedEventRead(CaseEventReadBase, FieldsChangedEvent):
    """Event for when a case field is changed."""


class AssigneeChangedEventRead(CaseEventReadBase, AssigneeChangedEvent):
    """Event for when a case assignee is changed."""


class PayloadChangedEventRead(CaseEventReadBase, PayloadChangedEvent):
    """Event for when a case payload is changed."""


class AttachmentCreatedEvent(CaseEventBase):
    type: Literal[CaseEventType.ATTACHMENT_CREATED] = CaseEventType.ATTACHMENT_CREATED
    attachment_id: uuid.UUID
    file_name: str
    content_type: str
    size: int


class AttachmentDeletedEvent(CaseEventBase):
    type: Literal[CaseEventType.ATTACHMENT_DELETED] = CaseEventType.ATTACHMENT_DELETED
    attachment_id: uuid.UUID
    file_name: str


class AttachmentCreatedEventRead(CaseEventReadBase, AttachmentCreatedEvent):
    """Event for when an attachment is created for a case."""


class AttachmentDeletedEventRead(CaseEventReadBase, AttachmentDeletedEvent):
    """Event for when an attachment is deleted from a case."""


class TagAddedEvent(CaseEventBase):
    type: Literal[CaseEventType.TAG_ADDED] = CaseEventType.TAG_ADDED
    tag_id: uuid.UUID
    tag_ref: str
    tag_name: str


class TagRemovedEvent(CaseEventBase):
    type: Literal[CaseEventType.TAG_REMOVED] = CaseEventType.TAG_REMOVED
    tag_id: uuid.UUID
    tag_ref: str
    tag_name: str


class TagAddedEventRead(CaseEventReadBase, TagAddedEvent):
    """Event for when a tag is added to a case."""


class TagRemovedEventRead(CaseEventReadBase, TagRemovedEvent):
    """Event for when a tag is removed from a case."""


# Task Events


class TaskCreatedEvent(CaseEventBase):
    type: Literal[CaseEventType.TASK_CREATED] = CaseEventType.TASK_CREATED
    task_id: uuid.UUID
    title: str


class TaskDeletedEvent(CaseEventBase):
    type: Literal[CaseEventType.TASK_DELETED] = CaseEventType.TASK_DELETED
    task_id: uuid.UUID
    title: str | None = None


class TaskAssigneeChangedEvent(CaseEventBase):
    type: Literal[CaseEventType.TASK_ASSIGNEE_CHANGED] = (
        CaseEventType.TASK_ASSIGNEE_CHANGED
    )
    task_id: uuid.UUID
    title: str
    old: uuid.UUID | None
    new: uuid.UUID | None


class TaskStatusChangedEvent(CaseEventBase):
    type: Literal[CaseEventType.TASK_STATUS_CHANGED] = CaseEventType.TASK_STATUS_CHANGED
    task_id: uuid.UUID
    title: str
    old: CaseTaskStatus
    new: CaseTaskStatus


class TaskPriorityChangedEvent(CaseEventBase):
    type: Literal[CaseEventType.TASK_PRIORITY_CHANGED] = (
        CaseEventType.TASK_PRIORITY_CHANGED
    )
    task_id: uuid.UUID
    title: str
    old: CasePriority
    new: CasePriority


class TaskWorkflowChangedEvent(CaseEventBase):
    type: Literal[CaseEventType.TASK_WORKFLOW_CHANGED] = (
        CaseEventType.TASK_WORKFLOW_CHANGED
    )
    task_id: uuid.UUID
    title: str
    old: AnyWorkflowID | None
    new: AnyWorkflowID | None


class TaskCreatedEventRead(CaseEventReadBase, TaskCreatedEvent):
    """Event for when a task is created for a case."""


class TaskDeletedEventRead(CaseEventReadBase, TaskDeletedEvent):
    """Event for when a task is deleted for a case."""


class TaskAssigneeChangedEventRead(CaseEventReadBase, TaskAssigneeChangedEvent):
    """Event for when a task assignee is changed."""


class TaskStatusChangedEventRead(CaseEventReadBase, TaskStatusChangedEvent):
    """Event for when a task status is changed."""


class TaskPriorityChangedEventRead(CaseEventReadBase, TaskPriorityChangedEvent):
    """Event for when a task priority is changed."""


class TaskWorkflowChangedEventRead(CaseEventReadBase, TaskWorkflowChangedEvent):
    """Event for when a task workflow is changed."""


# Type unions
type CaseEventVariant = Annotated[
    CreatedEvent
    | ClosedEvent
    | ReopenedEvent
    | CaseViewedEvent
    | UpdatedEvent
    | StatusChangedEvent
    | PriorityChangedEvent
    | SeverityChangedEvent
    | FieldsChangedEvent
    | AssigneeChangedEvent
    | AttachmentCreatedEvent
    | AttachmentDeletedEvent
    | TagAddedEvent
    | TagRemovedEvent
    | PayloadChangedEvent
    | TaskCreatedEvent
    | TaskStatusChangedEvent
    | TaskDeletedEvent
    | TaskAssigneeChangedEvent
    | TaskPriorityChangedEvent
    | TaskWorkflowChangedEvent,
    Field(discriminator="type"),
]


class CaseEventRead(RootModel, Schema):
    """Base read model for all event types."""

    model_config = ConfigDict(from_attributes=True)
    root: (
        CreatedEventRead
        | ClosedEventRead
        | ReopenedEventRead
        | CaseViewedEventRead
        | UpdatedEventRead
        | StatusChangedEventRead
        | PriorityChangedEventRead
        | SeverityChangedEventRead
        | FieldChangedEventRead
        | AssigneeChangedEventRead
        | AttachmentCreatedEventRead
        | AttachmentDeletedEventRead
        | TagAddedEventRead
        | TagRemovedEventRead
        | PayloadChangedEventRead
        | TaskCreatedEventRead
        | TaskStatusChangedEventRead
        | TaskPriorityChangedEventRead
        | TaskWorkflowChangedEventRead
        | TaskDeletedEventRead
        | TaskAssigneeChangedEventRead
    ) = Field(discriminator="type")


class Change[OldType: Any, NewType: Any](Schema):
    field: str
    old: OldType
    new: NewType


class CaseEventsWithUsers(Schema):
    events: list[CaseEventRead] = Field(..., description="The events for the case.")
    users: list[UserRead] = Field(..., description="The users for the case.")<|MERGE_RESOLUTION|>--- conflicted
+++ resolved
@@ -5,11 +5,7 @@
 from typing import Annotated, Any, Literal
 
 import sqlalchemy as sa
-<<<<<<< HEAD
-from pydantic import ConfigDict, Field, RootModel
-=======
-from pydantic import BaseModel, Field, RootModel, field_validator
->>>>>>> b33cecab
+from pydantic import ConfigDict, Field, RootModel, field_validator
 
 from tracecat.auth.schemas import UserRead
 from tracecat.cases.constants import RESERVED_CASE_FIELDS
@@ -21,16 +17,12 @@
     CaseTaskStatus,
 )
 from tracecat.cases.tags.schemas import CaseTagRead
-<<<<<<< HEAD
 from tracecat.core.schemas import Schema
-from tracecat.identifiers.workflow import AnyWorkflowID, WorkflowIDShort
-=======
 from tracecat.identifiers.workflow import (
     AnyWorkflowID,
     WorkflowIDShort,
     WorkflowUUID,
 )
->>>>>>> b33cecab
 from tracecat.tables.common import parse_postgres_default
 from tracecat.tables.enums import SqlType
 from tracecat.tables.schemas import TableColumnCreate, TableColumnUpdate
