from __future__ import annotations

import ast
import base64
import itertools
import operator
import re
from collections.abc import Callable
from datetime import datetime, timedelta
from functools import wraps
<<<<<<< HEAD
from ipaddress import IPv4Address, IPv4Network, IPv6Address, IPv6Network
=======
from html.parser import HTMLParser
>>>>>>> a2921459
from typing import Any, ParamSpec, TypedDict, TypeVar

import jsonpath_ng
import orjson
from jsonpath_ng.exceptions import JsonPathParserError

from tracecat.expressions.shared import ExprContext
from tracecat.expressions.validation import is_iterable
from tracecat.logging import logger
from tracecat.types.exceptions import TracecatExpressionError

OPERATORS = {
    "||": lambda x, y: x or y,
    "&&": lambda x, y: x and y,
    "==": lambda x, y: x == y,
    "!=": lambda x, y: x != y,
    "<": lambda x, y: x < y,
    "<=": lambda x, y: x <= y,
    ">": lambda x, y: x > y,
    ">=": lambda x, y: x >= y,
    "+": lambda x, y: x + y,
    "-": lambda x, y: x - y,
    "*": lambda x, y: x * y,
    "/": lambda x, y: x / y,
    "%": lambda x, y: x % y,
    "!": lambda x: not x,
}


def _bool(x: Any) -> bool:
    if isinstance(x, bool):
        return x
    if isinstance(x, str):
        return x.lower() in ("true", "1")
    # Use default bool for everything else
    return bool(x)


def _from_timestamp(x: int, unit: str) -> datetime:
    if unit == "ms":
        dt = datetime.fromtimestamp(x / 1000)
    else:
        dt = datetime.fromtimestamp(x)
    return dt


def _format_string(template: str, *values: Any) -> str:
    """Format a string with the given arguments."""
    return template.format(*values)


def _str_to_b64(x: str) -> str:
    return base64.b64encode(x.encode()).decode()


def _b64_to_str(x: str) -> str:
    return base64.b64decode(x).decode()


def _ipv4_in_subnet(ipv4: str, subnet: str) -> bool:
    if IPv4Address(ipv4) in IPv4Network(subnet):
        return True
    return False


def _ipv6_in_subnet(ipv6: str, subnet: str) -> bool:
    if IPv6Address(ipv6) in IPv6Network(subnet):
        return True
    return False


def _ipv4_is_public(ipv4: str) -> bool:
    return IPv4Address(ipv4).is_global


def _ipv6_is_public(ipv6: str) -> bool:
    return IPv6Address(ipv6).is_global


class SafeEvaluator(ast.NodeVisitor):
    SAFE_NODES = {
        ast.arguments,
        ast.Load,
        ast.arg,
        ast.Name,
        ast.Compare,
        ast.BinOp,
        ast.BoolOp,
        ast.And,
        ast.Or,
        ast.UnaryOp,
        ast.Not,
        ast.Eq,
        ast.NotEq,
        ast.Lt,
        ast.LtE,
        ast.Gt,
        ast.GtE,
        ast.Constant,
        ast.In,
        ast.List,
        ast.Call,
        ast.NotIn,
    }

    ALLOWED_FUNCTIONS = {"len"}
    ALLOWED_SYMBOLS = {"x", "len"}

    def visit(self, node):
        if type(node) not in self.SAFE_NODES:
            raise ValueError(
                f"Unsafe node {type(node).__name__} detected in expression"
            )
        if isinstance(node, ast.Call) and node.func.id not in self.ALLOWED_FUNCTIONS:
            raise ValueError("Only len() function calls are allowed in expression")
        if isinstance(node, ast.Name) and node.id not in self.ALLOWED_SYMBOLS:
            raise ValueError("Only variable x is allowed in expression")
        self.generic_visit(node)


T = TypeVar("T")


class FunctionConstraint(TypedDict):
    jsonpath: str | None
    function: str


class OperatorConstraint(TypedDict):
    jsonpath: str | None
    operator: str
    target: Any


def custom_filter(
    items: list[T], constraint: str | list[T] | FunctionConstraint | OperatorConstraint
) -> list[T]:
    logger.warning("Using custom filter function")
    match constraint:
        case str():
            return lambda_filter(collection=items, filter_expr=constraint)
        case list():
            cons = set(constraint)
            return [item for item in items if item in cons]
        case {"jsonpath": jsonpath, "operator": operator, "target": target}:
            logger.warning("Using jsonpath filter")

            def op(a, b):
                return OPERATORS[operator](a, b)

            return [item for item in items if op(eval_jsonpath(jsonpath, item), target)]

        case {"function": func_name, **kwargs}:
            logger.warning("Using function filter", func_name=func_name, kwargs=kwargs)
            # Test the function on the jsonpath of each item
            fn = FUNCTION_MAPPING[func_name]

            match kwargs:
                case {"jsonpath": jsonpath, **fn_args}:
                    return [
                        item
                        for item in items
                        if fn(eval_jsonpath(jsonpath, item), **fn_args)
                    ]
            return [item for item in items if fn(item)]
        case _:
            raise ValueError(
                f"Invalid constraint type {constraint!r} for filter operation."
            )


def lambda_filter(collection: list[T], filter_expr: str) -> list[T]:
    """Filter a collection based on a condition.

    This function references each collection item as `x` in the lambda expression.

    e.g. `x > 2` will filter out all items less than or equal to 2.
    """
    # Check if the string has any blacklisted symbols
    if any(
        word in filter_expr
        for word in ("eval", "lambda", "import", "from", "os", "sys", "exec")
    ):
        raise ValueError("Expression contains blacklisted symbols")
    expr_ast = ast.parse(filter_expr, mode="eval").body

    # Ensure the parsed AST is a comparison or logical expression
    if not isinstance(expr_ast, ast.Compare | ast.BoolOp | ast.BinOp | ast.UnaryOp):
        raise ValueError("Expression must be a Comparison")

    # Ensure the expression complies with the SafeEvaluator
    SafeEvaluator().visit(expr_ast)
    # Check the AST for safety
    lambda_expr_ast = ast.parse(f"lambda x: {filter_expr}", mode="eval").body

    # Compile the AST node into a code object
    code = compile(ast.Expression(lambda_expr_ast), "<string>", "eval")

    # Create a function from the code object
    lambda_func = eval(code)

    # Apply the lambda function to filter the collection
    filtered_collection = list(filter(lambda_func, collection))

    return filtered_collection


def cast(x: Any, typename: str) -> Any:
    if typename not in BUILTIN_TYPE_MAPPING:
        raise ValueError(f"Unknown type {typename!r} for cast operation.")
    return BUILTIN_TYPE_MAPPING[typename](x)


def _expr_with_context(expr: str, context_type: ExprContext | None) -> str:
    return f"{context_type}.{expr}" if context_type else expr


def eval_jsonpath(
    expr: str,
    operand: dict[str, Any],
    *,
    context_type: ExprContext | None = None,
    strict: bool = False,
) -> Any:
    if operand is None or not isinstance(operand, dict | list):
        logger.error("Invalid operand for jsonpath", operand=operand)
        raise TracecatExpressionError(
            "A dict or list operand is required as jsonpath target."
        )
    try:
        # Try to evaluate the expression
        jsonpath_expr = jsonpath_ng.parse(expr)
    except JsonPathParserError as e:
        logger.error(
            "Invalid jsonpath expression", expr=repr(expr), context_type=context_type
        )
        formatted_expr = _expr_with_context(expr, context_type)
        raise TracecatExpressionError(f"Invalid jsonpath {formatted_expr!r}") from e
    matches = [found.value for found in jsonpath_expr.find(operand)]
    if len(matches) == 1:
        return matches[0]
    if not strict or matches:
        return matches
    else:
        # We know that if this function is called, there was a templated field.
        # Therefore, it means the jsonpath was valid but there was no match.
        logger.error("Jsonpath no match", expr=repr(expr), operand=operand)
        formatted_expr = _expr_with_context(expr, context_type)
        raise TracecatExpressionError(
            f"Couldn't resolve expression {formatted_expr!r} in the context",
            detail={"expression": formatted_expr, "operand": operand},
        )


def _to_datetime(x: Any) -> datetime:
    if isinstance(x, datetime):
        return x
    if isinstance(x, int):
        return datetime.fromtimestamp(x)
    if isinstance(x, str):
        return datetime.fromisoformat(x)
    raise ValueError(f"Invalid datetime value {x!r}")


def extract_text_from_html(input: str) -> list[str]:
    parser = HTMLToTextParser()
    parser.feed(input)
    parser.close()
    return parser._output


class HTMLToTextParser(HTMLParser):
    def __init__(self):
        super().__init__()
        self._output = []
        self.convert_charrefs = True

    def handle_data(self, data):
        self._output += [data.strip()]


def custom_chain(*args):
    for arg in args:
        if is_iterable(arg, container_only=True):
            yield from custom_chain(*arg)
        else:
            yield arg


BUILTIN_TYPE_MAPPING = {
    "int": int,
    "float": float,
    "str": str,
    "bool": _bool,
    # TODO: Perhaps support for URLs for files?
}

# Supported Formulas / Functions
_FUNCTION_MAPPING = {
    # Comparison
    "less_than": operator.lt,
    "less_than_or_equal": operator.le,
    "greater_than": operator.gt,
    "greater_than_or_equal": operator.ge,
    "not_equal": operator.ne,
    "is_equal": operator.eq,
    "not_null": lambda x: x is not None,
    "is_null": lambda x: x is None,
    # Regex
    "regex_extract": lambda pattern, text: re.search(pattern, text).group(0),
    "regex_match": lambda pattern, text: bool(re.match(pattern, text)),
    "regex_not_match": lambda pattern, text: not bool(re.match(pattern, text)),
    # Collections
    "contains": lambda item, container: item in container,
    "does_not_contain": lambda item, container: item not in container,
    "length": len,
    "is_empty": lambda x: len(x) == 0,
    "not_empty": lambda x: len(x) > 0,
    "flatten": lambda iterables: list(custom_chain(*iterables)),
    "unique": lambda items: list(set(items)),
    # Math
    "add": operator.add,
    "sub": operator.sub,
    "mul": operator.mul,
    "div": operator.truediv,
    "mod": operator.mod,
    "pow": operator.pow,
    "sum": sum,
    # Transform
    "join": lambda items, sep: sep.join(items),
    "concat": lambda *items: "".join(items),
    "format": _format_string,
    "filter": custom_filter,
    "jsonpath": eval_jsonpath,
    # Logical
    "and": lambda a, b: a and b,
    "or": lambda a, b: a or b,
    "not": lambda a: not a,
    # Type conversion
    # Convert JSON to string
    "serialize_json": lambda x: orjson.dumps(x).decode(),
    "deserialize_json": lambda x: orjson.loads(x),
    "extract_text_from_html": extract_text_from_html,
    # Time related
    "from_timestamp": lambda x, unit,: _from_timestamp(x, unit),
    "now": lambda: datetime.now(),
    "minutes": lambda minutes: timedelta(minutes=minutes),
    "to_datetime": lambda x: _to_datetime(x),
    # Base64
    "to_base64": _str_to_b64,
    "from_base64": _b64_to_str,
    # Utils
    "lookup": lambda d, k: d.get(k),
    # IP addresses
    "ipv4_in_subnet": lambda i, s: _ipv4_in_subnet(i, s),
    "ipv6_in_subnet": lambda i, s: _ipv6_in_subnet(i, s),
    "ipv4_is_public": lambda i: _ipv4_is_public(i),
    "ipv6_is_public": lambda i: _ipv6_is_public(i),
}


P = ParamSpec("P")
R = TypeVar("R")


def mappable(func: Callable[P, R]) -> Callable[P, R]:
    @wraps(func)
    def wrapper(*args, **kwargs):
        return func(*args, **kwargs)

    def broadcast_map(*args: Any) -> list[Any]:
        if not any(is_iterable(arg) for arg in args):
            return [func(*args)]
        # If all arguments are not iterable, return the result of the function
        iterables = (arg if is_iterable(arg) else itertools.repeat(arg) for arg in args)

        # Zip the iterables together and call the function for each set of arguments
        zipped_args = zip(*iterables, strict=False)
        return [func(*zipped) for zipped in zipped_args]

    wrapper.map = broadcast_map
    return wrapper


FUNCTION_MAPPING = {k: mappable(v) for k, v in _FUNCTION_MAPPING.items()}<|MERGE_RESOLUTION|>--- conflicted
+++ resolved
@@ -8,11 +8,8 @@
 from collections.abc import Callable
 from datetime import datetime, timedelta
 from functools import wraps
-<<<<<<< HEAD
 from ipaddress import IPv4Address, IPv4Network, IPv6Address, IPv6Network
-=======
 from html.parser import HTMLParser
->>>>>>> a2921459
 from typing import Any, ParamSpec, TypedDict, TypeVar
 
 import jsonpath_ng
