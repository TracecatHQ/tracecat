--- conflicted
+++ resolved
@@ -2,13 +2,8 @@
 
 import asyncio
 import os
-<<<<<<< HEAD
-from collections.abc import Coroutine
-from typing import Any, cast
-=======
 from collections.abc import Awaitable
 from typing import Any
->>>>>>> d46f7be3
 
 import redis.asyncio as redis
 from redis.asyncio.connection import ConnectionPool
@@ -224,14 +219,8 @@
         """Check if Redis connection is alive."""
         try:
             client = await self._get_client()
-<<<<<<< HEAD
-            # Cast needed due to redis library type stub limitations
-            await cast(Coroutine[Any, Any, bool], client.ping())
-            return True
-=======
             ping_result = client.ping()
             return await self._awaitable_to_bool(ping_result)
->>>>>>> d46f7be3
         except Exception:
             return False
 
