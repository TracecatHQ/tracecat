import os

import aioboto3
from temporalio.client import Client
from temporalio.exceptions import TemporalError
from temporalio.runtime import PrometheusConfig, Runtime, TelemetryConfig
from tenacity import (
    RetryError,
    retry,
    retry_if_exception_type,
    stop_after_attempt,
    wait_exponential,
)

from tracecat.config import (
    TEMPORAL__API_KEY__ARN,
    TEMPORAL__CLUSTER_NAMESPACE,
    TEMPORAL__CLUSTER_URL,
    TEMPORAL__CONNECT_RETRIES,
<<<<<<< HEAD
=======
    TEMPORAL__METRICS_PORT,
    TEMPORAL__MTLS_CERT__ARN,
    TEMPORAL__MTLS_ENABLED,
>>>>>>> 3a944549
)
from tracecat.dsl._converter import pydantic_data_converter
from tracecat.logger import logger

_client: Client | None = None


async def _retrieve_temporal_api_key(arn: str) -> str:
    """Retrieve the Temporal API key from AWS Secrets Manager."""
    session = aioboto3.Session()
    async with session.client(service_name="secretsmanager") as client:
        response = await client.get_secret_value(SecretId=arn)
        return response["SecretString"]


@retry(
    stop=stop_after_attempt(TEMPORAL__CONNECT_RETRIES),
    wait=wait_exponential(multiplier=1, min=1, max=10),
    retry=retry_if_exception_type((TemporalError, RuntimeError)),
    reraise=True,
)
async def connect_to_temporal() -> Client:
    api_key = None
    tls_config = False
    rpc_metadata = {}

    if TEMPORAL__API_KEY__ARN:
        api_key = await _retrieve_temporal_api_key(arn=TEMPORAL__API_KEY__ARN)
    elif os.environ.get("TEMPORAL__API_KEY"):
        api_key = os.environ.get("TEMPORAL__API_KEY")

    if api_key is not None:
        tls_config = True
        rpc_metadata["temporal-namespace"] = TEMPORAL__CLUSTER_NAMESPACE

    runtime = init_runtime_with_prometheus(port=TEMPORAL__METRICS_PORT)
    client = await Client.connect(
        target_host=TEMPORAL__CLUSTER_URL,
        namespace=TEMPORAL__CLUSTER_NAMESPACE,
        rpc_metadata=rpc_metadata,
        api_key=api_key,
        tls=tls_config,
        data_converter=pydantic_data_converter,
        runtime=runtime,
    )
    return client


async def get_temporal_client() -> Client:
    global _client

    if _client is not None:
        return _client

    try:
        logger.info(
            "Connecting to Temporal server...",
            namespace=TEMPORAL__CLUSTER_NAMESPACE,
            url=TEMPORAL__CLUSTER_URL,
        )
        _client = await connect_to_temporal()
        logger.info("Successfully connected to Temporal server")
    except RetryError as e:
        msg = (
            f"Failed to connect to host {TEMPORAL__CLUSTER_URL} using namespace "
            f"{TEMPORAL__CLUSTER_NAMESPACE} after {TEMPORAL__CONNECT_RETRIES} attempts. "
        )
        raise RuntimeError(msg) from e
    else:
        return _client


def init_runtime_with_prometheus(port: int) -> Runtime:
    # Create runtime for use with Prometheus metrics
    return Runtime(
        telemetry=TelemetryConfig(
            metrics=PrometheusConfig(bind_address=f"0.0.0.0:{port}")
        )
    )<|MERGE_RESOLUTION|>--- conflicted
+++ resolved
@@ -17,12 +17,7 @@
     TEMPORAL__CLUSTER_NAMESPACE,
     TEMPORAL__CLUSTER_URL,
     TEMPORAL__CONNECT_RETRIES,
-<<<<<<< HEAD
-=======
     TEMPORAL__METRICS_PORT,
-    TEMPORAL__MTLS_CERT__ARN,
-    TEMPORAL__MTLS_ENABLED,
->>>>>>> 3a944549
 )
 from tracecat.dsl._converter import pydantic_data_converter
 from tracecat.logger import logger
