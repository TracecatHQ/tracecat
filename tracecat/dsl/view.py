from __future__ import annotations

from collections import defaultdict
from functools import cached_property
from typing import TYPE_CHECKING, Annotated, Any, Literal, Self

from pydantic import (
    BaseModel,
    ConfigDict,
    Field,
    TypeAdapter,
    model_validator,
)
from pydantic.alias_generators import to_camel

from tracecat.dsl.enums import EdgeType
from tracecat.exceptions import TracecatValidationError
<<<<<<< HEAD
from tracecat.identifiers import ActionID
=======
from tracecat.identifiers.action import ActionUUID
>>>>>>> ff32aafb

if TYPE_CHECKING:
    from tracecat.db.models import Action, Workflow


class Position(BaseModel):
    x: float = 0.0
    y: float = 0.0


class TSObject(BaseModel):
    """A model that holds a TypeScript Object information.

    Perks
    -----
    - Automatically serde to camelCase

    Important
    ---------
    - You must serialize with `by_alias=True` to get the camelCase keys.
    """

    model_config = ConfigDict(
        extra="allow",
        alias_generator=to_camel,
        populate_by_name=True,
        from_attributes=True,
    )


class UDFNodeData(TSObject):
    is_configured: bool = False
    number_of_events: int = 0
    status: Literal["online", "offline"] = Field(default="offline")
    type: str = Field(description="UDF type")
    args: dict[str, Any] = Field(default_factory=dict, description="Action arguments")


class TriggerNodeData(TSObject):
    is_configured: bool = False
    status: Literal["online", "offline"] = Field(default="offline")
    title: str = Field(
        default="Trigger", description="Action title, used to generate the action ref"
    )
    webhook: dict[str, Any] = Field(default_factory=dict)
    schedules: list[dict[str, Any]] = Field(default_factory=list)


class BaseRFNode[T: (UDFNodeData | TriggerNodeData)](TSObject):
    """Base React Flow Graph Node."""

    position: Position = Field(default_factory=Position)
    position_absolute: Position = Field(default_factory=Position)
    data: T


class TriggerNode(BaseRFNode[TriggerNodeData]):
    """React Flow Graph Trigger Node."""

    type: Literal["trigger"] = Field(default="trigger", frozen=True)
    id: str = Field(
        ...,
        description="RF Graph Node ID",
        pattern=r"^trigger-[0-9a-f]{8}-[0-9a-f]{4}-[0-9a-f]{4}-[0-9a-f]{4}-[0-9a-f]{12}$",
    )
    data: TriggerNodeData = Field(default_factory=TriggerNodeData)


class UDFNode(BaseRFNode[UDFNodeData]):
    """React Flow Graph UDF Node."""

    type: Literal["udf"] = Field(default="udf", frozen=True)
    id: ActionID = Field(..., description="Action ID")
    data: UDFNodeData


NodeVariant = TriggerNode | UDFNode
AnnotatedNodeVariant = Annotated[NodeVariant, Field(discriminator="type")]
NodeValidator: TypeAdapter[NodeVariant] = TypeAdapter(AnnotatedNodeVariant)


class RFEdge(TSObject):
    """React Flow Graph Edge."""

    id: str | None = Field(default=None, description="RF Graph Edge ID")
    """RF Graph Edge ID. Not used in this context."""

    source: str | ActionID
    """Source node ID (action ID or trigger ID)."""

    target: str | ActionID
    """Target node ID (action ID or trigger ID)."""

    label: str | None = Field(default=None, description="Edge label")

    source_handle: EdgeType | None = Field(
        default=None, description="Edge source handle type"
    )

    @model_validator(mode="before")
    def generate_id(cls, values: dict[str, Any]) -> dict[str, Any]:
        """Generate the ID as a concatenation of source and target with a prefix."""
        if (source := values.get("source")) and (target := values.get("target")):
            values["id"] = "-".join(("reactflow__edge", str(source), str(target)))
        return values


class RFGraph(TSObject):
    """React Flow Graph Object.

    Only used for workflow DSL construction.
    Helper class to describes a workflow's task connectivity as a directed graph.
    Has a bunch of helper methods to manipulate the graph.
    """

    nodes: list[NodeVariant] = Field(default_factory=list)
    edges: list[RFEdge] = Field(default_factory=list)

    @model_validator(mode="after")
    def validate_graph(self) -> Self:
        # The graph may have 0 inner edges if it only is a single node
        if not self.nodes:
            # NOTE: self.nodes includes all node types.
            # Having no action nodes is a valid graph state.
            # However, having no nodes at all is not valid.
            raise TracecatValidationError("Graph must have at least one node")
        try:
            _ = self.trigger
        except TracecatValidationError as e:
            raise e

        # Complex validations
        # No trigger edges in the main graph
        if not all(
            self.trigger.id not in (edge.source, edge.target)
            for edge in self.action_edges()
        ):
            # NOTE: We should not consider the trigger node as a source or target
            # in the main graph.
            raise TracecatValidationError(
                "Trigger node should not have edges in the main graph"
            )

        return self

    @property
    def trigger(self) -> TriggerNode:
        triggers = [node for node in self.nodes if node.type == "trigger"]
        if len(triggers) != 1:
            raise TracecatValidationError(
                f"Expected 1 trigger node, got {len(triggers)}"
            )
        return triggers[0]

    @cached_property
    def node_map(self) -> dict[str | ActionID, NodeVariant]:
        return {node.id: node for node in self.nodes}

    @cached_property
    def adj_list(self) -> dict[ActionID, list[ActionID]]:
        """Return an adjacency list (action node IDs) of the graph.

        Note: Only includes action-to-action edges, not trigger edges.
        """
        adj: dict[ActionID, list[ActionID]] = {
            node.id: [] for node in self.action_nodes()
        }
        for edge in self.action_edges():
            # action_edges only contains action-to-action edges (no trigger)
            # so source and target are guaranteed to be ActionID
            source = ActionID(str(edge.source))
            target = ActionID(str(edge.target))
            adj[source].append(target)
        return adj

    @cached_property
    def dep_list(self) -> dict[ActionID, set[ActionID]]:
        """Return a dependency list (action node IDs) of the graph.

        Note: Only includes action-to-action edges, not trigger edges.
        """
        deps: dict[ActionID, set[ActionID]] = defaultdict(set)
        for edge in self.action_edges():
            source = ActionID(str(edge.source))
            target = ActionID(str(edge.target))
            deps[target].add(source)
        return deps

    @cached_property
    def indegree(self) -> dict[ActionID, int]:
        """Return indegree count for action nodes."""
        deg: dict[ActionID, int] = defaultdict(int)
        for edge in self.action_edges():
            target = ActionID(str(edge.target))
            deg[target] += 1
        return deg

    @property
    def entrypoints(self) -> list[UDFNode]:
        """Return all entrypoints of the graph."""
        act_nodes = self.action_nodes()
        return [node for node in act_nodes if self.indegree[node.id] == 0]

    def action_edges(self) -> list[RFEdge]:
        """Return all edges that are not connected to the trigger node."""
        return [
            edge
            for edge in self.edges
            if self.trigger.id not in (edge.source, edge.target)
        ]

    def action_nodes(self) -> list[UDFNode]:
        """Return all `udf` (action) type nodes."""
        return [node for node in self.nodes if node.type == "udf"]

    @classmethod
    def from_actions(cls, workflow: Workflow, actions: list[Action]) -> Self:
        """Build RFGraph from Actions (single source of truth).

        This method constructs the React Flow graph from Action records,
        making Actions the authoritative source for graph structure.
        """
        # Build trigger node from workflow
        trigger_node = TriggerNode(
            id=f"trigger-{workflow.id}",
            position=Position(
                x=workflow.trigger_position_x,
                y=workflow.trigger_position_y,
            ),
            data=TriggerNodeData(
                status="online" if workflow.status == "online" else "offline",
            ),
        )

        nodes: list[NodeVariant] = [trigger_node]
        edges: list[RFEdge] = []

        for act in actions:
            # Build action node
            node = UDFNode(
                id=act.id,
                position=Position(x=act.position_x, y=act.position_y),
                data=UDFNodeData(type=act.type),
            )
            nodes.append(node)

            # Build edges from upstream_edges (explicit edge storage)
            for edge_data in act.upstream_edges or []:
                source_type = edge_data.get("source_type", "udf")
                edges.append(
                    RFEdge(
                        source=edge_data["source_id"],
                        target=act.id,
                        source_handle=(
                            EdgeType(edge_data.get("source_handle", "success"))
                            if source_type == "udf"
                            else None
                        ),
                        label="Trigger" if source_type == "trigger" else None,
                    )
                )

        return cls(nodes=nodes, edges=edges)

    @staticmethod
    def with_defaults(workflow: Workflow) -> RFGraph:
        # Create a default graph object with only the webhook
        initial_data = {
            "nodes": [
                {
                    "id": f"trigger-{workflow.id}",
                    "type": "trigger",
                    "data": {
                        "type": "trigger",
                        "title": "Trigger",
                    },
                }
            ],
            "edges": [],
            "viewport": {"x": 0, "y": 0, "zoom": 1},
        }
        return RFGraph.model_validate(initial_data)

    def normalize_action_ids(self) -> Self:
        """Normalize all action node IDs to canonical UUID string format.

        This handles backward compatibility with different action ID formats
        that may exist in the workflow graph (legacy prefixed IDs like `act-<32hex>`).

        Returns:
            Self: A new RFGraph with normalized action IDs.
        """
        # Build mapping of old IDs to normalized IDs for UDF nodes only
        id_mapping: dict[str, str] = {}
        for node in self.nodes:
            if node.type != "udf":
                continue
            try:
                normalized = str(ActionUUID.new(node.id))
                if normalized != node.id:
                    id_mapping[node.id] = normalized
            except ValueError:
                # Skip nodes with invalid IDs - they'll be caught by validation elsewhere
                continue

        # If no normalization needed, return self
        if not id_mapping:
            return self

        # Create new nodes with normalized IDs
        new_nodes: list[NodeVariant] = []
        for node in self.nodes:
            if node.type == "udf" and node.id in id_mapping:
                # Create a copy with the normalized ID
                node_data = node.model_dump(by_alias=True)
                node_data["id"] = id_mapping[node.id]
                new_nodes.append(UDFNode.model_validate(node_data))
            else:
                new_nodes.append(node)

        # Create new edges with normalized source/target IDs
        new_edges: list[RFEdge] = []
        for edge in self.edges:
            edge_data = edge.model_dump(by_alias=True, exclude={"id"})
            if edge.source in id_mapping:
                edge_data["source"] = id_mapping[edge.source]
            if edge.target in id_mapping:
                edge_data["target"] = id_mapping[edge.target]
            new_edges.append(RFEdge.model_validate(edge_data))

        return self.model_copy(update={"nodes": new_nodes, "edges": new_edges})<|MERGE_RESOLUTION|>--- conflicted
+++ resolved
@@ -15,11 +15,8 @@
 
 from tracecat.dsl.enums import EdgeType
 from tracecat.exceptions import TracecatValidationError
-<<<<<<< HEAD
 from tracecat.identifiers import ActionID
-=======
 from tracecat.identifiers.action import ActionUUID
->>>>>>> ff32aafb
 
 if TYPE_CHECKING:
     from tracecat.db.models import Action, Workflow
@@ -318,9 +315,10 @@
             if node.type != "udf":
                 continue
             try:
+                old_id = str(node.id)
                 normalized = str(ActionUUID.new(node.id))
-                if normalized != node.id:
-                    id_mapping[node.id] = normalized
+                if normalized != old_id:
+                    id_mapping[old_id] = normalized
             except ValueError:
                 # Skip nodes with invalid IDs - they'll be caught by validation elsewhere
                 continue
@@ -332,10 +330,11 @@
         # Create new nodes with normalized IDs
         new_nodes: list[NodeVariant] = []
         for node in self.nodes:
-            if node.type == "udf" and node.id in id_mapping:
+            node_id_str = str(node.id)
+            if node.type == "udf" and node_id_str in id_mapping:
                 # Create a copy with the normalized ID
                 node_data = node.model_dump(by_alias=True)
-                node_data["id"] = id_mapping[node.id]
+                node_data["id"] = id_mapping[node_id_str]
                 new_nodes.append(UDFNode.model_validate(node_data))
             else:
                 new_nodes.append(node)
@@ -344,10 +343,12 @@
         new_edges: list[RFEdge] = []
         for edge in self.edges:
             edge_data = edge.model_dump(by_alias=True, exclude={"id"})
-            if edge.source in id_mapping:
-                edge_data["source"] = id_mapping[edge.source]
-            if edge.target in id_mapping:
-                edge_data["target"] = id_mapping[edge.target]
+            source_str = str(edge.source)
+            target_str = str(edge.target)
+            if source_str in id_mapping:
+                edge_data["source"] = id_mapping[source_str]
+            if target_str in id_mapping:
+                edge_data["target"] = id_mapping[target_str]
             new_edges.append(RFEdge.model_validate(edge_data))
 
         return self.model_copy(update={"nodes": new_nodes, "edges": new_edges})