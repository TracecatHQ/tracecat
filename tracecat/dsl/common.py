"""Tracecat DSL Common Module."""

from __future__ import annotations

from collections import deque
from datetime import timedelta
from pathlib import Path
from tempfile import SpooledTemporaryFile
from typing import Any, Self, cast

import orjson
import temporalio.api.common.v1
import yaml
from pydantic import (
    BaseModel,
    ConfigDict,
    Field,
    ValidationError,
    field_validator,
    model_validator,
)
from pydantic_core import PydanticCustomError
from temporalio import workflow
from temporalio.common import RetryPolicy, TypedSearchAttributes
from temporalio.exceptions import ApplicationError, ChildWorkflowError, FailureError

from tracecat.auth.types import Role
from tracecat.db.models import Action
from tracecat.dsl._converter import PydanticPayloadConverter
from tracecat.dsl.enums import (
    EdgeType,
    FailStrategy,
    LoopStrategy,
    PlatformAction,
    WaitStrategy,
)
from tracecat.dsl.schemas import (
    ROOT_STREAM,
    ActionStatement,
    DSLConfig,
    DSLEnvironment,
    DSLExecutionError,
    ExecutionContext,
    RunContext,
    StreamID,
    Trigger,
    TriggerInputs,
)
from tracecat.dsl.view import (
    NodeVariant,
    RFEdge,
    RFGraph,
    TriggerNode,
    UDFNode,
    UDFNodeData,
)
from tracecat.exceptions import (
    TracecatCredentialsError,
    TracecatDSLError,
    TracecatException,
    TracecatExpressionError,
    TracecatValidationError,
)
from tracecat.expressions.common import ExprContext
from tracecat.expressions.core import extract_expressions
from tracecat.expressions.expectations import ExpectedField
<<<<<<< HEAD
from tracecat.identifiers import ActionID
=======
from tracecat.identifiers.action import ActionUUID
>>>>>>> ff32aafb
from tracecat.identifiers.schedules import ScheduleUUID
from tracecat.identifiers.workflow import AnyWorkflowID, WorkflowUUID
from tracecat.interactions.schemas import ActionInteractionValidator
from tracecat.logger import logger
from tracecat.workflow.actions.schemas import ActionControlFlow
from tracecat.workflow.executions.enums import TemporalSearchAttr, TriggerType

_memo_payload_converter = PydanticPayloadConverter()


class DSLEntrypoint(BaseModel):
    ref: str | None = Field(default=None, description="The entrypoint action ref")
    expects: dict[str, ExpectedField] | None = Field(
        default=None,
        description=(
            "Expected trigger input schema. "
            "Use this to specify the expected shape of the trigger input."
        ),
    )
    """Trigger input schema."""


def key2loc(key: str) -> str:
    return "inputs" if key == "args" else key


class DSLInput(BaseModel):
    """DSL definition for a workflow.

    The difference between this and a normal workflow engine is that here,
    our workflow execution order is defined by the DSL itself, independent
    of a workflow scheduler.

    With a traditional
    This allows the execution of the workflow to be fully deterministic.
    """

    # Using this for backwards compatibility of existing workflow definitions
    model_config = ConfigDict(extra="ignore")
    title: str
    description: str
    entrypoint: DSLEntrypoint
    actions: list[ActionStatement]
    config: DSLConfig = Field(default_factory=DSLConfig)
    triggers: list[Trigger] = Field(default_factory=list)
    returns: Any | None = Field(
        default=None, description="The action ref or value to return."
    )
    error_handler: str | None = Field(
        default=None, description="The action ref to handle errors."
    )

    def model_dump(self, *args: Any, **kwargs: Any) -> dict[str, Any]:
        kwargs["mode"] = "json"
        return super().model_dump(*args, **kwargs)

    @model_validator(mode="after")
    def validate_structure(self) -> Self:
        if not self.actions:
            raise TracecatDSLError("At least one action must be defined.")
        if len({action.ref for action in self.actions}) != len(self.actions):
            counter = {}
            for action in self.actions:
                counter[action.ref] = counter.get(action.ref, 0) + 1
            duplicates = ", ".join(f"{k!r}" for k, v in counter.items() if v > 1)
            raise TracecatDSLError(
                "All action references (the action title in snake case) must be unique."
                f" Duplicate refs: {duplicates}"
            )
        n_entrypoints = sum(1 for action in self.actions if not action.depends_on)
        if n_entrypoints == 0:
            raise TracecatDSLError("No entrypoints found")

        # Validate that all the refs in depends_on are valid actions
        valid_action_refs = {a.ref for a in self.actions}
        # Actions refs can now contain a path, so we need to check for that
        dependencies = set()
        for a in self.actions:
            for dep in a.depends_on:
                try:
                    src, _ = edge_components_from_dep(dep)
                except ValueError:
                    raise TracecatDSLError(
                        f"Invalid depends_on ref: {dep!r} in action {a.ref!r}"
                    ) from None
                dependencies.add(src)
        invalid_deps = dependencies - valid_action_refs
        if invalid_deps:
            raise TracecatDSLError(
                f"Invalid depends_on refs in actions: {invalid_deps}."
                f" Valid actions: {valid_action_refs}"
            )

        self._all_action_expressions_valid(valid_action_refs)
        self._validate_scatter_gather_scopes()
        return self

    def _all_action_expressions_valid(self, valid_action_refs: set[str]) -> None:
        """Validate that all action expressions are valid."""
        for action in self.actions:
            for key, value in action.model_dump().items():
                expr_ctxs = extract_expressions(value)
                for dep in expr_ctxs[ExprContext.ACTIONS]:
                    if dep not in valid_action_refs:
                        raise TracecatDSLError(
                            f"Action '{action.ref}' has an expression in field '{key2loc(key)}' that references unknown action '{dep}'"
                        )

    def _validate_scatter_gather_scopes(self) -> None:
        """Validate scatter-gather scope boundaries.

        Logic
        -----
        - We need to map all actions to a scope.
        - Traverse the graph and map out the scopes
        - Outer scope ACTIONS cannot reference inner scope ACTIONS
        - We need to validate that no actions outside the scope reference actions inside the scope.
        - We need to validate that no actions outside the scope reference actions inside the scope.
        """
        # Find scatter and gather actions
        scatter_actions = []
        gather_actions = []
        for action in self.actions:
            if action.action == PlatformAction.TRANSFORM_SCATTER:
                scatter_actions.append(action.ref)
            elif action.action == PlatformAction.TRANSFORM_GATHER:
                gather_actions.append(action.ref)

        if len(gather_actions) > len(scatter_actions):
            raise TracecatDSLError(
                "There are more gather actions than scatter actions."
            )

        if not scatter_actions:
            return  # No scatter actions, no scope validation needed

        # Build adjacency list for graph traversal
        adj = self._to_adjacency()

        # Assign scope IDs to all actions
        scopes, scope_hierarchy = self._assign_action_scopes(adj)
        self._validate_scope_dependencies(scopes, scope_hierarchy)

    def _validate_scope_dependencies(
        self, action_scopes: dict[str, str], scope_hierarchy: dict[str, str | None]
    ) -> None:
        """Validate that actions don't reference actions in inner scopes."""
        for action in self.actions:
            # Logic:
            # Scatter - must depend on an action in a parent scope
            # Gather - must depend on an action in a child scope
            # All other actions - must depend on an action in the same scope
            action_scope = action_scopes[action.ref]

            # Validate edge dependencies
            for dep in action.depends_on:
                dep_ref, _ = edge_components_from_dep(dep)
                dep_scope = action_scopes[dep_ref]
                if action.action == PlatformAction.TRANSFORM_SCATTER:
                    if dep_scope != scope_hierarchy[action_scope]:
                        raise TracecatDSLError(
                            f"Scatter action '{action.ref}' has an edge from '{dep}', which isn't the parent scope"
                        )
                elif action.action == PlatformAction.TRANSFORM_GATHER:
                    # Here, action_scope is the parent scope
                    if action_scope != scope_hierarchy[dep_scope]:
                        raise TracecatDSLError(
                            f"Gather action '{action.ref}' has an edge from '{dep}', which isn't the child scope"
                        )
                else:
                    if dep_scope != action_scope:
                        raise TracecatDSLError(
                            f"Action '{action.ref}' has an edge from '{dep}', which is in a different scatter-gather scope"
                        )

            # Validate expression dependencies
            for key, value in action.model_dump(exclude={"depends_on"}).items():
                expr_ctxs = extract_expressions(value)
                dep_refs = expr_ctxs[ExprContext.ACTIONS]
                for dep in dep_refs:
                    dep_scope = action_scopes[dep]
                    if action.action == PlatformAction.TRANSFORM_SCATTER:
                        if dep_scope != scope_hierarchy[action_scope]:
                            raise TracecatDSLError(
                                f"Scatter action '{action.ref}' has an expression in field '{key2loc(key)}' that references '{dep}', which isn't the parent scope"
                            )
                    elif action.action == PlatformAction.TRANSFORM_GATHER:
                        # Here, action_scope is the parent scope
                        if action_scope != scope_hierarchy[dep_scope]:
                            raise TracecatDSLError(
                                f"Gather action '{action.ref}' has an expression in field '{key2loc(key)}' that references '{dep}', which isn't the child scope"
                            )
                    else:
                        # Dep scope must be the same as action_scope or an ancestor (parent, grandparent, etc.)
                        curr_scope = action_scope
                        is_ancestor = False
                        while curr_scope is not None:
                            if dep_scope == curr_scope:
                                is_ancestor = True
                                break
                            curr_scope = scope_hierarchy.get(curr_scope)
                        if not is_ancestor:
                            raise TracecatDSLError(
                                f"Action '{action.ref}' has an expression in field '{key2loc(key)}' that references '{dep}' which cannot be referenced from this scope"
                            )

    def _assign_action_scopes(
        self, adj: dict[str, list[str]]
    ) -> tuple[dict[str, str], dict[str, str | None]]:
        """Assign scope IDs to actions using topological sort.

        Returns a mapping of action ref -> scope ID.
        Raises TracecatDSLError if an action is assigned to multiple scopes.
        """

        stmts = {a.ref: a for a in self.actions}
        scopes: dict[str, str] = {}

        ROOT_SCOPE = "<root>"
        scope_hierarchy: dict[str, str | None] = {ROOT_SCOPE: None}

        # Build indegrees for topological sort
        indegrees: dict[str, int] = {}
        for action in self.actions:
            indegrees[action.ref] = len(action.depends_on)

        # Queue for topological sort
        queue = deque[tuple[str, str]]()

        # Add all actions with no dependencies to queue
        for ref, indegree in indegrees.items():
            if indegree == 0:
                queue.append((ref, ROOT_SCOPE))

        # Process actions in topological order
        def assign_scope(action_ref: str, scope: str) -> None:
            """Assign a scope to an action."""
            if action_ref not in scopes:
                scopes[action_ref] = scope
            else:
                if scopes[action_ref] != scope:
                    raise TracecatDSLError(
                        f"Action {action_ref!r} cannot belong to multiple scopes: "
                        f"already in {scopes[action_ref]!r}, trying to assign to {scope!r}"
                    )

        n_visited = 0
        while queue:
            ref, curr_scope = queue.popleft()
            n_visited += 1

            # Check for conflict. If the action hasn't been assigned a scope, assign it.
            # Otherwise, if we somehow end up in a different scope, raise an error.
            # Handle scope transitions
            stmt = stmts[ref]
            if stmt.action == PlatformAction.TRANSFORM_SCATTER:
                # Scatter actions create a new scope
                next_scope = ref
                assign_scope(ref, next_scope)
                scope_hierarchy[next_scope] = curr_scope
            elif stmt.action == PlatformAction.TRANSFORM_GATHER:
                # Gather actions close the current scope
                next_scope = scope_hierarchy.get(curr_scope)
                if next_scope is None:
                    raise TracecatDSLError(
                        f"You cannot use a gather action {ref!r} in the root scope"
                    )
                assign_scope(ref, next_scope)
            else:
                # Everything else is a regular action
                assign_scope(ref, curr_scope)
                next_scope = curr_scope

            # Update indegrees and queue next actions
            for next_ref in adj.get(ref, []):
                indegrees[next_ref] -= 1
                if indegrees[next_ref] == 0:
                    queue.append((next_ref, next_scope))

        # Check if we have cycles
        if n_visited != len(self.actions):
            raise TracecatDSLError("Cycle detected in scatter-gather workflow")

        return scopes, scope_hierarchy

    def _to_adjacency(self) -> dict[str, list[str]]:
        """Convert the DSLInput to an adjacency list."""
        adj: dict[str, list[str]] = {}
        for action in self.actions:
            adj[action.ref] = []
        for action in self.actions:
            for dep in action.depends_on:
                src_ref, _ = edge_components_from_dep(dep)
                adj[src_ref].append(action.ref)
        return adj

    @staticmethod
    def from_yaml(path: str | Path | SpooledTemporaryFile) -> DSLInput:
        """Read a DSL definition from a YAML file."""
        # Handle binaryIO
        if isinstance(path, str | Path):
            with Path(path).open("r") as f:
                yaml_str = f.read()
        elif isinstance(path, SpooledTemporaryFile):
            yaml_str = path.read().decode()
        else:
            raise TracecatDSLError(f"Invalid file/path type {type(path)}")
        dsl_dict = yaml.safe_load(yaml_str)
        try:
            return DSLInput.model_validate(dsl_dict)
        except* TracecatDSLError as eg:
            logger.error(eg.message, error=eg.exceptions)
            raise eg

    def to_yaml(self, path: str | Path) -> None:
        with Path(path).expanduser().resolve().open("w") as f:
            yaml.dump(self.model_dump(), f)

    def dump_yaml(self) -> str:
        return yaml.dump(self.model_dump())

    def to_graph(
        self, trigger_node: TriggerNode, ref2id: dict[str, ActionID]
    ) -> RFGraph:
        """Construct a new react flow graph from this DSLInput.

        We depend on the trigger from the old graph to create the new graph.

        Args:
            trigger_node: The trigger node from the workflow
            ref2id: Mapping from action ref (slugified title) to action ID (UUID)
        """

        # Create nodes and edges
        nodes: list[NodeVariant] = [trigger_node]
        edges: list[RFEdge] = []
        try:
            for action in self.actions:
                # Get updated nodes
                dst_id = ref2id[action.ref]
                node = UDFNode(
                    id=dst_id,
                    data=UDFNodeData(
                        type=action.action,
                    ),
                )
                nodes.append(node)

                if not action.depends_on:
                    # If there are no dependencies, this is an entrypoint
                    entrypoint_id = ref2id[action.ref]
                    edges.append(
                        RFEdge(
                            source=trigger_node.id,
                            target=entrypoint_id,
                            label="⚡ Trigger",
                        )
                    )
                else:
                    # Otherwise, add edges for all dependencies
                    for dep_ref in action.depends_on:
                        src_ref, edge_type = edge_components_from_dep(dep_ref)
                        src_id = ref2id[src_ref]
                        edges.append(
                            RFEdge(
                                source=src_id, target=dst_id, source_handle=edge_type
                            )
                        )

            return RFGraph(nodes=nodes, edges=edges)
        except Exception as e:
            logger.opt(exception=e).error("Error creating graph")
            raise e


class DSLRunArgs(BaseModel):
    role: Role
    dsl: DSLInput | None = None
    wf_id: WorkflowUUID
    trigger_inputs: TriggerInputs | None = None
    parent_run_context: RunContext | None = None
    runtime_config: DSLConfig = Field(
        default_factory=DSLConfig,
        description=(
            "Runtime configuration that can be set on workflow entry. "
            "Note that this can override the default config in DSLInput."
        ),
    )
    timeout: timedelta = Field(
        default_factory=lambda: timedelta(minutes=5),
        description="Platform activity start-to-close timeout.",
    )
    """Platform activity start-to-close timeout."""
    schedule_id: ScheduleUUID | None = Field(
        default=None,
        description="The schedule ID that triggered this workflow, if any. Auto-converts from legacy 'sch-<hex>' format.",
    )

    @field_validator("wf_id", mode="before")
    @classmethod
    def validate_workflow_id(cls, v: AnyWorkflowID) -> WorkflowUUID:
        """Convert any valid workflow ID format to WorkflowUUID."""
        return WorkflowUUID.new(v)


class ExecuteChildWorkflowArgs(BaseModel):
    workflow_id: WorkflowUUID | None = None
    workflow_alias: str | None = None
    trigger_inputs: TriggerInputs | None = None
    environment: str | None = None
    version: int | None = None
    loop_strategy: LoopStrategy = LoopStrategy.BATCH
    batch_size: int = 32
    fail_strategy: FailStrategy = FailStrategy.ISOLATED
    timeout: float | None = None
    wait_strategy: WaitStrategy = WaitStrategy.WAIT

    @model_validator(mode="after")
    def validate_workflow_id_or_alias(self) -> Self:
        if self.workflow_id is None and self.workflow_alias is None:
            # This class enables proper serialization of the error
            raise PydanticCustomError(
                "value_error.missing_workflow_identifier",
                "Either workflow_id or workflow_alias must be provided",
                {
                    "workflow_id": self.workflow_id,
                    "workflow_alias": self.workflow_alias,
                    "loc": ["workflow_id", "workflow_alias"],
                },
            )
        return self

    @field_validator("workflow_id", mode="before")
    @classmethod
    def validate_workflow_id(cls, v: AnyWorkflowID) -> WorkflowUUID:
        """Convert any valid workflow ID format to WorkflowUUID."""
        return WorkflowUUID.new(v)


class AgentActionMemo(BaseModel):
    action_ref: str = Field(
        ..., description="The action ref that initiated the child workflow."
    )
    action_title: str | None = Field(
        default=None, description="The action title that initiated the child workflow."
    )
    loop_index: int | None = Field(
        default=None,
        description="The loop index of the child workflow, if any.",
    )
    stream_id: StreamID = Field(
        default=ROOT_STREAM,
        description="The execution stream ID where the agent workflow was spawned.",
    )

    @classmethod
    def from_temporal(cls, memo: temporalio.api.common.v1.Memo) -> AgentActionMemo:
        data: dict[str, Any] = {}
        for key, value in memo.fields.items():
            try:
                data[key] = _memo_payload_converter.from_payload(value)
            except Exception as e:
                logger.warning(
                    "Error parsing agent action memo field",
                    error=e,
                    key=key,
                    value=value,
                )
        if not data.get("action_ref"):
            data["action_ref"] = "unknown_agent_action"
        if not data.get("stream_id"):
            data["stream_id"] = ROOT_STREAM
        return cls(**data)


class ChildWorkflowMemo(BaseModel):
    action_ref: str = Field(
        ..., description="The action ref that initiated the child workflow."
    )
    loop_index: int | None = Field(
        default=None,
        description="The loop index of the child workflow, if any.",
    )
    wait_strategy: WaitStrategy = Field(
        default=WaitStrategy.WAIT,
        description="The wait strategy of the child workflow.",
    )
    stream_id: StreamID = Field(
        default=ROOT_STREAM,
        description="The stream ID of the child workflow.",
    )

    @staticmethod
    def from_temporal(memo: temporalio.api.common.v1.Memo) -> ChildWorkflowMemo:
        try:
            action_ref = orjson.loads(memo.fields["action_ref"].data)
        except Exception as e:
            logger.warning("Error parsing child workflow memo action ref", error=e)
            action_ref = "Unknown Child Workflow"
        if loop_index_data := memo.fields["loop_index"].data:
            loop_index = orjson.loads(loop_index_data)
        else:
            loop_index = None
        try:
            wait_strategy = WaitStrategy(
                orjson.loads(memo.fields["wait_strategy"].data)
            )
        except Exception as e:
            logger.warning("Error parsing child workflow memo wait strategy", error=e)
            wait_strategy = WaitStrategy.WAIT
        try:
            stream_id = StreamID(orjson.loads(memo.fields["stream_id"].data))
        except Exception as e:
            logger.warning("Error parsing child workflow memo stream id", error=e)
            stream_id = ROOT_STREAM
        return ChildWorkflowMemo(
            action_ref=action_ref,
            loop_index=loop_index,
            wait_strategy=wait_strategy,
            stream_id=stream_id,
        )


AdjDst = tuple[str, EdgeType]


def edge_components_from_dep(dep_ref: str) -> AdjDst:
    src_ref, *path = dep_ref.split(".", 1)
    if not path or path[0] == EdgeType.SUCCESS:
        return src_ref, EdgeType.SUCCESS
    elif path[0] == EdgeType.ERROR:
        return src_ref, EdgeType.ERROR
    raise ValueError(f"Invalid edge type: {path[0]} in {dep_ref!r}")


def dep_from_edge_components(src_ref: str, edge_type: EdgeType) -> str:
    return f"{src_ref}.{edge_type.value}"


def context_locator(
    stmt: ActionStatement, loc: str, *, ctx: ExprContext = ExprContext.ACTIONS
) -> str:
    return f"{ctx}.{stmt.ref} -> {loc}"


def _normalize_action_id(raw_id: str) -> ActionUUID:
    """Normalize a raw action ID string to an ActionUUID.

    Handles all supported action ID formats:
    - UUID string: "550e8400-e29b-41d4-a716-446655440000"
    - Short ID: "act_xxx"
    - Legacy prefixed: "act-550e8400e29b41d4a716446655440000"

    Args:
        raw_id: The raw action ID string from the graph.

    Returns:
        ActionUUID: The normalized ActionUUID instance.

    Raises:
        TracecatValidationError: If the ID format is invalid.
    """
    try:
        return ActionUUID.new(raw_id)
    except ValueError as e:
        raise TracecatValidationError(
            f"Invalid action ID in workflow graph: {raw_id!r}"
        ) from e


def build_action_statements(
    graph: RFGraph, actions: list[Action]
) -> list[ActionStatement]:
    """Convert DB Actions into ActionStatements using the graph.

<<<<<<< HEAD
    DEPRECATED: Use build_action_statements_from_actions() instead.
    This function is kept for backward compatibility during the transition.
    """
    # Map action ID (UUID) to Action model
    id2action = {action.id: action for action in actions}
=======
    This function handles backward compatibility with different action ID formats
    that may exist in the workflow graph (UUID strings, short IDs, legacy prefixed IDs).
    """
    # Build lookup keyed by canonical ActionUUID for consistent normalization
    id2action: dict[ActionUUID, Action] = {
        ActionUUID.from_uuid(action.id): action for action in actions
    }
>>>>>>> ff32aafb

    statements = []
    for node in graph.action_nodes():
        # Normalize the node ID for DB lookup
        node_uuid = _normalize_action_id(node.id)

        dependencies: list[str] = []
        for dep_act_id in graph.dep_list[node.id]:
            # Normalize the dependency ID for DB lookup
            dep_uuid = _normalize_action_id(dep_act_id)
            base_ref = id2action[dep_uuid].ref
            # Edge comparison uses raw string IDs (graph structure, not DB lookup)
            for edge in graph.edges:
                if edge.source != dep_act_id or edge.target != node.id:
                    continue
                if edge.source_handle == EdgeType.ERROR:
                    ref = dep_from_edge_components(base_ref, edge.source_handle)
                else:
                    ref = base_ref
                dependencies.append(ref)
        dependencies = sorted(dependencies)

        action = id2action[node_uuid]
        control_flow = ActionControlFlow.model_validate(action.control_flow)
        args = yaml.safe_load(action.inputs) or {}
        interaction = (
            ActionInteractionValidator.validate_python(action.interaction)
            if action.is_interactive and action.interaction
            else None
        )
        action_stmt = ActionStatement(
            id=action.id,
            ref=action.ref,
            action=action.type,
            args=args,
            depends_on=dependencies,
            run_if=control_flow.run_if,
            for_each=control_flow.for_each,
            retry_policy=control_flow.retry_policy,
            start_delay=control_flow.start_delay,
            wait_until=control_flow.wait_until,
            join_strategy=control_flow.join_strategy,
            interaction=interaction,
            environment=control_flow.environment,
        )
        statements.append(action_stmt)
    return statements


def build_action_statements_from_actions(
    actions: list[Action],
) -> list[ActionStatement]:
    """Convert DB Actions into ActionStatements using upstream_edges.

    This function uses Action.upstream_edges directly as the source of truth
    for dependencies, eliminating the need for a separate RFGraph object.
    """
    id2action = {action.id: action for action in actions}

    statements = []
    for action in actions:
        dependencies: list[str] = []

        # Build dependencies from upstream_edges
        for edge_data in action.upstream_edges:
            source_id_str = edge_data.get("source_id")
            source_handle = edge_data.get("source_handle", "success")

            # Convert string source_id to ActionID (UUID) for lookup
            if source_id_str:
                try:
                    source_id = ActionID(source_id_str)
                except ValueError:
                    continue  # Skip invalid UUIDs
            else:
                continue

            if source_id in id2action:
                source_action = id2action[source_id]
                base_ref = source_action.ref

                if source_handle == "error":
                    ref = dep_from_edge_components(base_ref, EdgeType.ERROR)
                else:
                    ref = base_ref
                dependencies.append(ref)

        dependencies = sorted(dependencies)

        control_flow = ActionControlFlow.model_validate(action.control_flow)
        args = yaml.safe_load(action.inputs) or {}
        interaction = (
            ActionInteractionValidator.validate_python(action.interaction)
            if action.is_interactive and action.interaction
            else None
        )
        action_stmt = ActionStatement(
            id=action.id,
            ref=action.ref,
            action=action.type,
            args=args,
            depends_on=dependencies,
            run_if=control_flow.run_if,
            for_each=control_flow.for_each,
            retry_policy=control_flow.retry_policy,
            start_delay=control_flow.start_delay,
            wait_until=control_flow.wait_until,
            join_strategy=control_flow.join_strategy,
            interaction=interaction,
            environment=control_flow.environment,
        )
        statements.append(action_stmt)
    return statements


def create_default_execution_context(
    ACTIONS: dict[str, Any] | None = None,
    TRIGGER: dict[str, Any] | None = None,
    ENV: DSLEnvironment | None = None,
    VARS: dict[str, Any] | None = None,
) -> ExecutionContext:
    return {
        ExprContext.ACTIONS: ACTIONS or {},
        ExprContext.TRIGGER: TRIGGER or {},
        ExprContext.ENV: cast(DSLEnvironment, ENV or {}),
        ExprContext.VARS: VARS or {},
    }


def dsl_execution_error_from_exception(e: BaseException) -> DSLExecutionError:
    return DSLExecutionError(
        is_error=True,
        type=e.__class__.__name__,
        message=str(e),
    )


def get_trigger_type(info: workflow.Info) -> TriggerType:
    search_attributes = info.typed_search_attributes
    return get_trigger_type_from_search_attr(search_attributes, info.workflow_id)


def get_trigger_type_from_search_attr(
    search_attributes: TypedSearchAttributes, temporal_workflow_id: str
) -> TriggerType:
    trigger_type = search_attributes.get(TemporalSearchAttr.TRIGGER_TYPE.key)
    if trigger_type is None:
        logger.debug(
            "Couldn't find trigger type, using manual as fallback",
            workflow_id=temporal_workflow_id,
        )
        return TriggerType.MANUAL
    return TriggerType(trigger_type)


NON_RETRYABLE_ERROR_TYPES = [
    # General
    Exception.__name__,
    TypeError.__name__,
    ValueError.__name__,
    RuntimeError.__name__,
    # Pydantic
    ValidationError.__name__,
    # Tracecat
    TracecatException.__name__,
    TracecatExpressionError.__name__,
    TracecatValidationError.__name__,
    TracecatDSLError.__name__,
    TracecatCredentialsError.__name__,
    # Temporal
    ApplicationError.__name__,
    ChildWorkflowError.__name__,
    FailureError.__name__,
]

RETRY_POLICIES = {
    "activity:fail_fast": RetryPolicy(
        # XXX: Do not set max attempts to 0, it will default to unlimited
        maximum_attempts=1,
        non_retryable_error_types=NON_RETRYABLE_ERROR_TYPES,
    ),
    "activity:fail_slow": RetryPolicy(maximum_attempts=6),
    "workflow:fail_fast": RetryPolicy(
        # XXX: Do not set max attempts to 0, it will default to unlimited
        maximum_attempts=1,
        non_retryable_error_types=NON_RETRYABLE_ERROR_TYPES,
    ),
}<|MERGE_RESOLUTION|>--- conflicted
+++ resolved
@@ -64,11 +64,8 @@
 from tracecat.expressions.common import ExprContext
 from tracecat.expressions.core import extract_expressions
 from tracecat.expressions.expectations import ExpectedField
-<<<<<<< HEAD
 from tracecat.identifiers import ActionID
-=======
 from tracecat.identifiers.action import ActionUUID
->>>>>>> ff32aafb
 from tracecat.identifiers.schedules import ScheduleUUID
 from tracecat.identifiers.workflow import AnyWorkflowID, WorkflowUUID
 from tracecat.interactions.schemas import ActionInteractionValidator
@@ -614,16 +611,17 @@
     return f"{ctx}.{stmt.ref} -> {loc}"
 
 
-def _normalize_action_id(raw_id: str) -> ActionUUID:
-    """Normalize a raw action ID string to an ActionUUID.
+def _normalize_action_id(raw_id: str | ActionID) -> ActionUUID:
+    """Normalize a raw action ID to an ActionUUID.
 
     Handles all supported action ID formats:
     - UUID string: "550e8400-e29b-41d4-a716-446655440000"
     - Short ID: "act_xxx"
     - Legacy prefixed: "act-550e8400e29b41d4a716446655440000"
+    - UUID object (ActionID)
 
     Args:
-        raw_id: The raw action ID string from the graph.
+        raw_id: The raw action ID from the graph (string or UUID).
 
     Returns:
         ActionUUID: The normalized ActionUUID instance.
@@ -644,13 +642,9 @@
 ) -> list[ActionStatement]:
     """Convert DB Actions into ActionStatements using the graph.
 
-<<<<<<< HEAD
     DEPRECATED: Use build_action_statements_from_actions() instead.
     This function is kept for backward compatibility during the transition.
-    """
-    # Map action ID (UUID) to Action model
-    id2action = {action.id: action for action in actions}
-=======
+
     This function handles backward compatibility with different action ID formats
     that may exist in the workflow graph (UUID strings, short IDs, legacy prefixed IDs).
     """
@@ -658,7 +652,6 @@
     id2action: dict[ActionUUID, Action] = {
         ActionUUID.from_uuid(action.id): action for action in actions
     }
->>>>>>> ff32aafb
 
     statements = []
     for node in graph.action_nodes():
