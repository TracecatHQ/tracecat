--- conflicted
+++ resolved
@@ -7,25 +7,15 @@
 from sqlalchemy.orm import load_only, noload
 
 from tracecat import config
-from tracecat.auth.types import AccessLevel
+from tracecat.auth.types import AccessLevel, Role
 from tracecat.authz.controls import require_access_level
-<<<<<<< HEAD
-from tracecat.authz.models import OwnerType, WorkspaceRole
+from tracecat.authz.enums import OwnerType, WorkspaceRole
 from tracecat.cases.service import CaseFieldsService
-from tracecat.db.schemas import Membership, Ownership, User, Workspace
-from tracecat.identifiers import OwnerID, UserID, WorkspaceID
-from tracecat.service import BaseService
-from tracecat.types.auth import AccessLevel, Role
-from tracecat.types.exceptions import TracecatException, TracecatManagementError
-from tracecat.workspaces.models import WorkspaceSearch, WorkspaceUpdate
-=======
-from tracecat.authz.enums import OwnerType
 from tracecat.db.models import Membership, Ownership, User, Workspace
 from tracecat.exceptions import TracecatException, TracecatManagementError
 from tracecat.identifiers import OwnerID, UserID, WorkspaceID
 from tracecat.service import BaseService
 from tracecat.workspaces.schemas import WorkspaceSearch, WorkspaceUpdate
->>>>>>> 358b2ebe
 
 
 class WorkspaceService(BaseService):
@@ -150,9 +140,8 @@
                 "There must be at least one workspace in the organization."
             )
         statement = select(Workspace).where(Workspace.id == workspace_id)
-<<<<<<< HEAD
-        result = await self.session.exec(statement)
-        workspace = result.one()
+        result = await self.session.execute(statement)
+        workspace = result.scalar_one()
         bootstrap_role = Role(
             type="service",
             service_id="tracecat-service",
@@ -164,10 +153,6 @@
             session=self.session, role=bootstrap_role
         )
         await case_fields_service.drop_workspace_schema()
-=======
-        result = await self.session.execute(statement)
-        workspace = result.scalar_one()
->>>>>>> 358b2ebe
         await self.session.delete(workspace)
         await self.session.commit()
 
