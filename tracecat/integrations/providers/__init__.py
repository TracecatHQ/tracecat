--- conflicted
+++ resolved
@@ -9,15 +9,13 @@
     AzureManagementACProvider,
     AzureManagementCCProvider,
 )
-<<<<<<< HEAD
 from tracecat.integrations.providers.microsoft.defender_endpoint import (
     MicrosoftDefenderEndpointACProvider,
     MicrosoftDefenderEndpointCCProvider,
-=======
+)
 from tracecat.integrations.providers.microsoft.entra import (
     MicrosoftEntraACProvider,
     MicrosoftEntraCCProvider,
->>>>>>> 341219c3
 )
 from tracecat.integrations.providers.microsoft.graph import (
     MicrosoftGraphACProvider,
@@ -44,13 +42,10 @@
     AzureLogAnalyticsCCProvider,
     AzureManagementACProvider,
     AzureManagementCCProvider,
-<<<<<<< HEAD
     MicrosoftDefenderEndpointACProvider,
     MicrosoftDefenderEndpointCCProvider,
-=======
     MicrosoftEntraACProvider,
     MicrosoftEntraCCProvider,
->>>>>>> 341219c3
     MicrosoftGraphACProvider,
     MicrosoftGraphCCProvider,
     MicrosoftSentinelACProvider,
