from typing import Final

from tracecat.integrations.providers.base import BaseOAuthProvider
from tracecat.integrations.providers.github.mcp import GitHubMCPProvider
from tracecat.integrations.providers.github.oauth import GitHubOAuthProvider
from tracecat.integrations.providers.google import (
    GoogleDocsOAuthProvider,
    GoogleServiceAccountOAuthProvider,
    GoogleSheetsOAuthProvider,
)
<<<<<<< HEAD
from tracecat.integrations.providers.google.drive import GoogleDriveACProvider
=======
from tracecat.integrations.providers.google.gmail import GoogleGmailACProvider
>>>>>>> 8cdf8bbd
from tracecat.integrations.providers.linear.mcp import LinearMCPProvider
from tracecat.integrations.providers.microsoft import (
    AzureLogAnalyticsACProvider,
    AzureLogAnalyticsCCProvider,
    AzureManagementACProvider,
    AzureManagementCCProvider,
    MicrosoftDefenderEndpointACProvider,
    MicrosoftDefenderEndpointCCProvider,
    MicrosoftDefenderXDRACProvider,
    MicrosoftDefenderXDRCCProvider,
    MicrosoftEntraACProvider,
    MicrosoftEntraCCProvider,
    MicrosoftGraphACProvider,
    MicrosoftGraphCCProvider,
    MicrosoftSentinelACProvider,
    MicrosoftSentinelCCProvider,
    MicrosoftTeamsACProvider,
    MicrosoftTeamsCCProvider,
)
from tracecat.integrations.providers.notion.mcp import NotionMCPProvider
from tracecat.integrations.providers.runreveal.mcp import RunRevealMCPProvider
from tracecat.integrations.providers.secureannex.mcp import SecureAnnexMCPProvider
from tracecat.integrations.providers.sentry.mcp import SentryMCPProvider
from tracecat.integrations.providers.servicenow import ServiceNowOAuthProvider
from tracecat.integrations.schemas import ProviderKey

_PROVIDER_CLASSES: list[type[BaseOAuthProvider]] = [
    GitHubOAuthProvider,
    GitHubMCPProvider,
    GoogleDocsOAuthProvider,
<<<<<<< HEAD
    GoogleDriveACProvider,
=======
    GoogleGmailACProvider,
>>>>>>> 8cdf8bbd
    GoogleServiceAccountOAuthProvider,
    GoogleSheetsOAuthProvider,
    LinearMCPProvider,
    NotionMCPProvider,
    RunRevealMCPProvider,
    SecureAnnexMCPProvider,
    SentryMCPProvider,
    AzureManagementACProvider,
    AzureManagementCCProvider,
    MicrosoftSentinelACProvider,
    MicrosoftSentinelCCProvider,
    AzureLogAnalyticsACProvider,
    AzureLogAnalyticsCCProvider,
    MicrosoftDefenderEndpointACProvider,
    MicrosoftDefenderEndpointCCProvider,
    MicrosoftDefenderXDRACProvider,
    MicrosoftDefenderXDRCCProvider,
    MicrosoftEntraACProvider,
    MicrosoftEntraCCProvider,
    MicrosoftGraphACProvider,
    MicrosoftGraphCCProvider,
    MicrosoftTeamsACProvider,
    MicrosoftTeamsCCProvider,
    ServiceNowOAuthProvider,
]


def _build_provider_registry() -> dict[ProviderKey, type[BaseOAuthProvider]]:
    """Build provider registry with duplicate detection."""
    registry: dict[ProviderKey, type[BaseOAuthProvider]] = {}
    for cls in _PROVIDER_CLASSES:
        if not getattr(cls, "_include_in_registry", True):
            continue
        key = ProviderKey(id=cls.id, grant_type=cls.grant_type)
        if key in registry:
            raise ValueError(
                f"Duplicate provider key {key} for {cls.__name__} "
                f"(already registered by {registry[key].__name__})"
            )
        registry[key] = cls
    return registry


PROVIDER_REGISTRY: Final[dict[ProviderKey, type[BaseOAuthProvider]]] = (
    _build_provider_registry()
)


def get_provider_class(key: ProviderKey) -> type[BaseOAuthProvider] | None:
    """Return the provider class matching *key*, or ``None``."""
    return PROVIDER_REGISTRY.get(key)


def all_providers() -> list[type[BaseOAuthProvider]]:
    """Return all registered provider classes."""
    return list(PROVIDER_REGISTRY.values())<|MERGE_RESOLUTION|>--- conflicted
+++ resolved
@@ -8,11 +8,8 @@
     GoogleServiceAccountOAuthProvider,
     GoogleSheetsOAuthProvider,
 )
-<<<<<<< HEAD
 from tracecat.integrations.providers.google.drive import GoogleDriveACProvider
-=======
 from tracecat.integrations.providers.google.gmail import GoogleGmailACProvider
->>>>>>> 8cdf8bbd
 from tracecat.integrations.providers.linear.mcp import LinearMCPProvider
 from tracecat.integrations.providers.microsoft import (
     AzureLogAnalyticsACProvider,
@@ -43,11 +40,8 @@
     GitHubOAuthProvider,
     GitHubMCPProvider,
     GoogleDocsOAuthProvider,
-<<<<<<< HEAD
     GoogleDriveACProvider,
-=======
     GoogleGmailACProvider,
->>>>>>> 8cdf8bbd
     GoogleServiceAccountOAuthProvider,
     GoogleSheetsOAuthProvider,
     LinearMCPProvider,
