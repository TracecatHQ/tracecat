--- conflicted
+++ resolved
@@ -1,10 +1,6 @@
-<<<<<<< HEAD
-from . import cdr, chat, edr, email, enrichment, iam, itsm, siem, sinks
-=======
 from tracecat.actions.etl import extraction
 
-from . import cdr, chat, database, edr, email, enrichment, iam, siem, sinks
->>>>>>> 302ab3a6
+from . import cdr, chat, edr, email, enrichment, iam, siem, sinks
 
 __all__ = [
     "cdr",
@@ -16,9 +12,5 @@
     "iam",
     "siem",
     "sinks",
-<<<<<<< HEAD
     "itsm",
-=======
-    "database",
->>>>>>> 302ab3a6
 ]