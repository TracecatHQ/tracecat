--- conflicted
+++ resolved
@@ -561,7 +561,6 @@
             value_clauses[col] = to_sql_clause(value, col_map[col])
             cols.append(sa.column(self._sanitize_identifier(col)))
 
-<<<<<<< HEAD
         if not upsert:
             stmt = (
                 sa.insert(sa.table(table.name, *cols, schema=schema_name))
@@ -655,17 +654,6 @@
                     "Please check for duplicate values"
                 ) from original_error
             raise
-=======
-        stmt = (
-            sa.insert(sa.table(table.name, *cols, schema=schema_name))
-            .values(**value_clauses)
-            .returning(sa.text("*"))
-        )
-        result = await conn.execute(stmt)
-        await self.session.flush()
-        row = result.mappings().one()
-        return dict(row)
->>>>>>> ad9c7274
 
     async def update_row(
         self,
