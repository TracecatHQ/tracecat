<<<<<<< HEAD
import json
import re
from collections.abc import Mapping, Sequence
from dataclasses import dataclass
=======
import csv
from collections import defaultdict
from collections.abc import Sequence
>>>>>>> 74eb1f0d
from datetime import datetime
from io import StringIO
from pathlib import Path
from typing import Any
from uuid import UUID

import sqlalchemy as sa
from asyncpg.exceptions import (
    InFailedSQLTransactionError,
    InvalidCachedStatementError,
    UndefinedTableError,
)
from sqlalchemy.dialects.postgresql import JSONB, array, insert
from sqlalchemy.exc import DBAPIError, IntegrityError, NoResultFound, ProgrammingError
from sqlalchemy.sql import Select
from sqlalchemy.sql.elements import ColumnElement
from sqlalchemy.sql.schema import TableClause
from sqlmodel import select
from sqlmodel.ext.asyncio.session import AsyncSession
from tenacity import (
    retry,
    retry_if_exception_type,
    stop_after_attempt,
    wait_exponential,
)

from tracecat.auth.types import AccessLevel, Role
from tracecat.authz.controls import require_access_level
<<<<<<< HEAD
from tracecat.db.models import CaseTableRow, Table, TableColumn
from tracecat.exceptions import TracecatAuthorizationError, TracecatNotFoundError
=======
from tracecat.db.models import Table, TableColumn
from tracecat.exceptions import (
    TracecatAuthorizationError,
    TracecatImportError,
    TracecatNotFoundError,
)
>>>>>>> 74eb1f0d
from tracecat.identifiers import TableColumnID, TableID
from tracecat.identifiers.workflow import WorkspaceUUID
from tracecat.logger import logger
from tracecat.pagination import (
    BaseCursorPaginator,
    CursorPaginatedResponse,
    CursorPaginationParams,
)
from tracecat.service import BaseService
from tracecat.tables.common import (
    coerce_to_utc_datetime,
    convert_value,
    handle_default_value,
    is_valid_sql_type,
    parse_postgres_default,
)
from tracecat.tables.enums import SqlType
from tracecat.tables.importer import (
    CSVSchemaInferer,
    InferredCSVColumn,
    generate_table_name,
)
from tracecat.tables.schemas import (
    TableColumnCreate,
    TableColumnUpdate,
    TableCreate,
    TableRowInsert,
    TableUpdate,
)

_RETRYABLE_DB_EXCEPTIONS = (
    InvalidCachedStatementError,
    InFailedSQLTransactionError,
)


@dataclass(slots=True)
class _TableContext:
    """Runtime context for dynamic workspace tables."""

    schema: str
    table_name: str
    table: TableClause
    data_column: ColumnElement[Any]


class BaseTablesService(BaseService):
    """Service for managing user-defined tables."""

    service_name = "tables"

    def _sanitize_identifier(self, identifier: str) -> str:
        """Sanitize table/column names to prevent SQL injection."""
        return sanitize_identifier(identifier)

    def _get_schema_name(self, workspace_id: WorkspaceUUID | None = None) -> str:
        """Generate the schema name for a workspace."""
        ws_id = workspace_id or self._workspace_id()
        # Using double quotes to allow dots in schema name
        return f"tables_{ws_id.short()}"

    def _full_table_name(
        self, table_name: str, workspace_id: WorkspaceUUID | None = None
    ) -> str:
        """Get the full table name for a table."""
        schema_name = self._get_schema_name(workspace_id)
        sanitized_table_name = self._sanitize_identifier(table_name)
        return f'"{schema_name}".{sanitized_table_name}'

    async def _find_unique_table_name(self, base_name: str) -> str:
        """Find a unique table name by appending numeric suffixes if required."""
        candidate = base_name
        suffix = 1
        while True:
            try:
                await self.get_table_by_name(candidate)
            except TracecatNotFoundError:
                return candidate
            candidate = f"{base_name}_{suffix}"
            suffix += 1

    def _workspace_id(self) -> WorkspaceUUID:
        """Get the workspace ID for the current role."""
        workspace_id = self.role.workspace_id
        if workspace_id is None:
            raise TracecatAuthorizationError("Workspace ID is required")
        return WorkspaceUUID.new(workspace_id)

    def _table_context(self, table: Table) -> _TableContext:
        schema_name = self._get_schema_name()
        sanitized_table = self._sanitize_identifier(table.name)
        data_col = sa.column("data", type_=JSONB)
        table_clause = sa.table(
            sanitized_table,
            sa.column("id"),
            sa.column("created_at"),
            sa.column("updated_at"),
            data_col,
            schema=schema_name,
        )
        return _TableContext(
            schema=schema_name,
            table_name=sanitized_table,
            table=table_clause,
            data_column=data_col,
        )

    def _normalize_row_inputs(
        self,
        table: Table,
        data: dict[str, Any],
        *,
        include_defaults: bool = False,
    ) -> dict[str, Any]:
        """Coerce row inputs to the expected SQL types."""
        if not data and not include_defaults:
            return {}

        column_index = self._column_index(table)
        normalised: dict[str, Any] = {}

        for column_name, raw_value in data.items():
            column = column_index.get(column_name)
            if column is None:
                raise ValueError(
                    f"Column '{column_name}' does not exist in table '{table.name}'"
                )
            normalised[column_name] = self._normalise_value(column, raw_value)

        if not include_defaults:
            return normalised

        for column in table.columns:
            if column.name in normalised:
                continue

            sql_type = SqlType(column.type)
            if column.default is not None:
                normalised[column.name] = self._default_json_value(
                    sql_type, column.default
                )
            elif column.nullable:
                normalised[column.name] = None
            else:
                raise ValueError(
                    f"Column '{column.name}' is required but no value was provided"
                )

        return normalised

    def _normalise_value(self, column: TableColumn, value: Any) -> Any:
        if value is None:
            return None

        sql_type = SqlType(column.type)

        # Auto-promote INTEGER to BIGINT if value exceeds INT32 range
        if sql_type is SqlType.INTEGER and isinstance(value, int):
            if value < -(2**31) or value > (2**31 - 1):
                column.type = SqlType.BIGINT.value
                self.session.add(column)  # Mark for update
                sql_type = SqlType.BIGINT

        if sql_type is SqlType.ENUM:
            candidate = str(value).strip()
            allowed = self._enum_values(column)
            if allowed and candidate not in allowed:
                raise ValueError(
                    f"Invalid value '{candidate}' for column '{column.name}'. "
                    f"Allowed values are: {', '.join(allowed)}"
                )
            return candidate

        if sql_type in {SqlType.TIMESTAMP, SqlType.TIMESTAMPTZ}:
            return coerce_to_utc_datetime(value).isoformat()

        return value

    @staticmethod
    def _column_index(table: Table) -> dict[str, TableColumn]:
        return {column.name: column for column in table.columns}

    def _jsonb_text_path(
        self, context: _TableContext, column_name: str
    ) -> ColumnElement[Any]:
        """Return an expression that extracts a JSONB column as text."""
        sanitized = self._sanitize_identifier(column_name)
        return sa.func.jsonb_extract_path_text(
            context.data_column, sa.literal(sanitized)
        )

    def _row_filter_conditions(
        self,
        table: Table,
        context: _TableContext,
        *,
        search_term: str | None,
        start_time: datetime | None,
        end_time: datetime | None,
        updated_before: datetime | None,
        updated_after: datetime | None,
    ) -> list[ColumnElement[Any]]:
        conditions: list[ColumnElement[Any]] = []

        if search_term:
            if len(search_term) > 1000:
                raise ValueError("Search term cannot exceed 1000 characters")
            if "\x00" in search_term:
                raise ValueError("Search term cannot contain null bytes")

            searchable_columns = [
                column
                for column in table.columns
                if column.type in {SqlType.TEXT.value, SqlType.JSONB.value}
            ]
            if searchable_columns:
                search_pattern = sa.func.concat("%", search_term, "%")
                search_conditions = [
                    self._jsonb_text_path(context, column.name).ilike(search_pattern)
                    for column in searchable_columns
                ]
                conditions.append(sa.or_(*search_conditions))
            else:
                self.logger.warning(
                    "No searchable columns found for text search",
                    table=table.name,
                    search_term=search_term,
                )

        if start_time is not None:
            conditions.append(sa.column("created_at") >= start_time)
        if end_time is not None:
            conditions.append(sa.column("created_at") <= end_time)
        if updated_after is not None:
            conditions.append(sa.column("updated_at") >= updated_after)
        if updated_before is not None:
            conditions.append(sa.column("updated_at") <= updated_before)

        return conditions

    def _row_select(
        self,
        table: Table,
        *,
        search_term: str | None = None,
        start_time: datetime | None = None,
        end_time: datetime | None = None,
        updated_before: datetime | None = None,
        updated_after: datetime | None = None,
    ) -> tuple[Select, _TableContext]:
        context = self._table_context(table)
        stmt = sa.select(sa.text("*")).select_from(context.table)
        where_conditions = self._row_filter_conditions(
            table,
            context,
            search_term=search_term,
            start_time=start_time,
            end_time=end_time,
            updated_before=updated_before,
            updated_after=updated_after,
        )
        if where_conditions:
            stmt = stmt.where(sa.and_(*where_conditions))
        return stmt, context

    def _flatten_record(self, row: Mapping[str, Any]) -> dict[str, Any]:
        materialised = dict(row)
        payload = materialised.pop("data", None)
        if isinstance(payload, Mapping):
            materialised.update(payload)
        return materialised

    def _enum_metadata(self, payload: Any) -> dict[str, Any]:
        if not isinstance(payload, Mapping):
            raise ValueError("Enum columns expect an object with an 'enum_values' list")

        raw_values = payload.get("enum_values")
        if raw_values is None:
            raise ValueError("Enum columns require an 'enum_values' list")
        if isinstance(raw_values, (str, bytes)) or not isinstance(raw_values, Sequence):
            raise ValueError("Enum 'enum_values' must be a list of strings")

        cleaned: list[str] = []
        for raw in raw_values:
            if not isinstance(raw, str):
                raise ValueError("Enum values must be strings")
            candidate = raw.strip()
            if not candidate:
                raise ValueError("Enum values cannot be empty")
            if candidate not in cleaned:
                cleaned.append(candidate)

        if not cleaned:
            raise ValueError("Enum columns require at least one value")

        default_value = payload.get("default") or payload.get("value")
        if default_value is not None:
            if not isinstance(default_value, str):
                raise ValueError("Enum default must be a string")
            candidate = default_value.strip()
            if candidate and candidate not in cleaned:
                raise ValueError(
                    f"Enum default '{candidate}' must be one of: {', '.join(cleaned)}"
                )
            default_value = candidate or None

        metadata: dict[str, Any] = {"enum_values": cleaned}
        if default_value is not None:
            metadata["default"] = default_value
            metadata["value"] = default_value
        return metadata

    def _enum_values(self, column: TableColumn) -> tuple[str, ...]:
        raw = column.default
        if not isinstance(raw, Mapping):
            return ()
        try:
            metadata = self._enum_metadata(raw)
        except ValueError as exc:
            self.logger.warning(
                "Invalid enum metadata encountered",
                column=column.name,
                table=column.table.name if column.table else None,
                error=str(exc),
            )
            return ()
        return tuple(metadata["enum_values"])

    def _column_metadata(self, sql_type: SqlType, default: Any | None) -> Any | None:
        if default is None:
            return None
        if sql_type is SqlType.ENUM:
            return self._enum_metadata(default)
        return handle_default_value(sql_type, default)

    def _default_json_value(
        self, sql_type: SqlType, default_payload: Any | None
    ) -> Any | None:
        if default_payload is None:
            return None

        if sql_type is SqlType.ENUM:
            if isinstance(default_payload, Mapping):
                value = default_payload.get("default") or default_payload.get("value")
                return value if value is not None else None
            return str(default_payload)

        if isinstance(default_payload, str):
            parsed = parse_postgres_default(default_payload)
        else:
            parsed = default_payload

        if parsed in (None, ""):
            return None
        if isinstance(parsed, str) and parsed.lower() == "null":
            return None

        try:
            if sql_type is SqlType.BOOLEAN:
                if isinstance(parsed, str):
                    lowered = parsed.lower()
                    if lowered in {"true", "1"}:
                        return True
                    if lowered in {"false", "0"}:
                        return False
                return bool(parsed)
            if sql_type is SqlType.INTEGER:
                return int(parsed)
            if sql_type is SqlType.NUMERIC:
                return float(parsed)
            if sql_type in {SqlType.TIMESTAMP, SqlType.TIMESTAMPTZ}:
                try:
                    return coerce_to_utc_datetime(parsed).isoformat()
                except Exception:
                    if isinstance(parsed, str):
                        return parsed
                    return None
            if sql_type is SqlType.JSONB and isinstance(parsed, str):
                try:
                    return json.loads(parsed)
                except json.JSONDecodeError:
                    return parsed
        except Exception:
            return None

        return parsed

    async def _reset_column_values(
        self,
        table: Table,
        column_name: str,
        default_payload: Any | None,
        sql_type: SqlType,
    ) -> None:
        context = self._table_context(table)
        sanitized_column = self._sanitize_identifier(column_name)
        conn = await self.session.connection()

        default_value = self._default_json_value(sql_type, default_payload)
        path = sa.literal_column(f"ARRAY['{sanitized_column}']")

        if default_value is None:
            new_value_expr = sa.literal_column("'null'::jsonb")
            params: dict[str, Any] = {}
        else:
            new_value_expr = sa.bindparam("new_value", type_=JSONB)
            params = {"new_value": default_value}

        stmt = (
            sa.update(context.table)
            .values(
                data=sa.func.jsonb_set(
                    context.data_column,
                    path,
                    new_value_expr,
                    True,
                )
            )
            .where(context.data_column.has_key(sanitized_column))
        )
        await conn.execute(stmt, params)

    async def _ensure_no_null_values(self, table: Table, column_name: str) -> None:
        context = self._table_context(table)
        sanitized_column = self._sanitize_identifier(column_name)
        value_expr = self._jsonb_text_path(context, column_name)

        stmt = (
            sa.select(sa.literal(True))
            .select_from(context.table)
            .where(
                sa.or_(
                    sa.not_(context.data_column.has_key(sanitized_column)),
                    value_expr.is_(None),
                )
            )
            .limit(1)
        )

        conn = await self.session.connection()
        result = await conn.execute(stmt)
        if result.scalar():
            raise ValueError(
                f"Cannot set column '{column_name}' to disallow nulls while existing rows contain null or missing values."
            )

    async def _ensure_unique_values(self, table: Table, column_name: str) -> None:
        context = self._table_context(table)
        value_expr = self._jsonb_text_path(context, column_name)

        stmt = (
            sa.select(value_expr.label("value"), sa.func.count().label("count"))
            .select_from(context.table)
            .where(value_expr.isnot(None))
            .group_by(value_expr)
            .having(sa.func.count() > 1)
            .limit(1)
        )

        conn = await self.session.connection()
        result = await conn.execute(stmt)
        duplicate = result.mappings().first()
        if duplicate is not None:
            raise ValueError(
                f"Cannot create a unique index on '{column_name}' because duplicate value '{duplicate['value']}' exists."
            )

    async def _rename_jsonb_key(self, table: Table, old_key: str, new_key: str) -> None:
        if old_key == new_key:
            return

        sanitized_old = self._sanitize_identifier(old_key)
        sanitized_new = self._sanitize_identifier(new_key)

        context = self._table_context(table)
        conn = await self.session.connection()

        old_key_literal = sa.literal(sanitized_old)
        path_literal = array([sa.literal(sanitized_new)])
        new_value = sa.func.coalesce(
            sa.func.jsonb_extract_path(context.data_column, old_key_literal),
            sa.literal_column("'null'::jsonb"),
        )
        updated_data = sa.func.jsonb_set(
            context.data_column, path_literal, new_value, sa.true()
        ).op("-")(old_key_literal)

        stmt = (
            sa.update(context.table)
            .values(data=updated_data)
            .where(context.data_column.has_key(sanitized_old))
        )
        await conn.execute(stmt)

    async def _drop_unique_index(self, table: Table, column_name: str) -> None:
        schema_name = self._get_schema_name()
        sanitized_column = self._sanitize_identifier(column_name)
        sanitized_table_name = self._sanitize_identifier(table.name)
        index_name = f"uq_{sanitized_table_name}_{sanitized_column}"

        conn = await self.session.connection()
        ddl = sa.text(f'DROP INDEX IF EXISTS "{schema_name}"."{index_name}"')
        await conn.execute(ddl)

    async def list_tables(self) -> Sequence[Table]:
        """List all lookup tables for a workspace.

        Args:
            workspace_id: The ID of the workspace to list tables for

        Returns:
            A sequence of LookupTable objects for the given workspace

        Raises:
            ValueError: If the workspace ID is invalid
        """
        ws_id = self._workspace_id()
        statement = select(Table).where(Table.owner_id == ws_id)
        result = await self.session.exec(statement)
        return result.all()

    async def get_table(self, table_id: TableID) -> Table:
        """Get a lookup table by ID."""
        ws_id = self._workspace_id()
        statement = select(Table).where(
            Table.owner_id == ws_id,
            Table.id == table_id,
        )
        result = await self.session.exec(statement)
        table = result.first()
        if table is None:
            raise TracecatNotFoundError("Table not found")

        return table

    async def get_index(self, table: Table) -> list[str]:
        """Get columns that have unique constraints."""
        schema_name = self._get_schema_name()
        conn = await self.session.connection()

        def inspect_indexes(
            sync_conn: sa.Connection,
        ) -> Sequence[sa.engine.interfaces.ReflectedIndex]:
            inspector = sa.inspect(sync_conn)
            indexes = inspector.get_indexes(table.name, schema=schema_name)
            return indexes

        indexes = await conn.run_sync(inspect_indexes)
        index_names: list[str] = []
        for index in indexes:
            if not index.get("unique"):
                continue

            column_names = index.get("column_names") or []
            if (
                len(column_names) == 1
                and isinstance(column_names[0], str)
                and column_names[0] not in index_names
            ):
                index_names.append(column_names[0])
                continue

            for expression in index.get("expressions") or []:
                if not isinstance(expression, str):
                    continue
                match = re.search(r"data\s*->>\s*'([^']+)'", expression)
                if match:
                    column = match.group(1)
                    if column not in index_names:
                        index_names.append(column)

        self.logger.info("Found unique index column", columns=index_names)
        return index_names

    async def get_table_by_name(self, table_name: str) -> Table:
        """Get a lookup table by name.

        Args:
            table_name: The name of the table to get

        Returns:
            The requested Table

        Raises:
            TracecatNotFoundError: If the table does not exist
        """
        ws_id = self._workspace_id()
        sanitized_name = self._sanitize_identifier(table_name)
        statement = select(Table).where(
            Table.owner_id == ws_id,
            Table.name == sanitized_name,
        )
        result = await self.session.exec(statement)
        table = result.first()
        if table is None:
            raise TracecatNotFoundError(f"Table '{table_name}' not found")
        return table

    @require_access_level(AccessLevel.ADMIN)
    async def create_table(self, params: TableCreate) -> Table:
        """Create a new lookup table.

        Args:
            params: Parameters for creating the table

        Returns:
            The created Table metadata object

        Raises:
            TracecatAuthorizationError: If user lacks required permissions
            ValueError: If table name is invalid
        """
        ws_id = self._workspace_id()
        schema_name = self._get_schema_name(ws_id)
        table_name = self._sanitize_identifier(params.name)

        # Create schema if it doesn't exist
        conn = await self.session.connection()
        await conn.execute(sa.DDL('CREATE SCHEMA IF NOT EXISTS "%s"', schema_name))

        # Define table using SQLAlchemy schema objects
        new_table = sa.Table(
            table_name,
            sa.MetaData(),
            sa.Column(
                "id",
                sa.UUID,
                primary_key=True,
                server_default=sa.text("gen_random_uuid()"),
            ),
            sa.Column(
                "created_at",
                sa.TIMESTAMP(timezone=True),
                nullable=False,
                server_default=sa.text("now()"),
            ),
            sa.Column(
                "updated_at",
                sa.TIMESTAMP(timezone=True),
                nullable=False,
                server_default=sa.text("now()"),
            ),
            sa.Column(
                "data",
                JSONB,
                nullable=False,
                server_default=sa.text("'{}'::jsonb"),
            ),
            schema=schema_name,
        )

        self.logger.info(
            "Creating table", table_name=table_name, schema_name=schema_name
        )

        # Create the physical table
        await conn.run_sync(new_table.create)

        # Create metadata entry
        table = Table(owner_id=ws_id, name=table_name)
        self.session.add(table)
        await self.session.flush()

        # Create columns if specified
        # Call base class method directly to avoid per-column commits
        for col_params in params.columns:
            await BaseTablesService.create_column(self, table, col_params)

        return table

    @require_access_level(AccessLevel.ADMIN)
    async def update_table(self, table: Table, params: TableUpdate) -> Table:
        """Update a lookup table."""
        # We need to update the table name in the physical table
        set_fields = params.model_dump(exclude_unset=True)
        if new_name := set_fields.get("name"):
            try:
                conn = await self.session.connection()
                old_full_table_name = self._full_table_name(table.name)
                sanitized_new_name = self._sanitize_identifier(new_name)
                await conn.execute(
                    sa.DDL(
                        "ALTER TABLE %s RENAME TO %s",
                        (old_full_table_name, sanitized_new_name),
                    )
                )
            except ProgrammingError as e:
                self.logger.error(
                    "Error renaming table",
                    error=e,
                    table=table.name,
                    new_name=params.name,
                )
                raise
        # Update DB Table
        for key, value in set_fields.items():
            setattr(table, key, value)

        await self.session.flush()
        return table

    @require_access_level(AccessLevel.ADMIN)
    async def delete_table(self, table: Table) -> None:
        """Delete a lookup table."""
        # Delete the metadata first
        await self.session.delete(table)

        # Drop the actual table
        full_table_name = self._full_table_name(table.name)
        conn = await self.session.connection()
        await conn.execute(sa.DDL("DROP TABLE IF EXISTS %s", full_table_name))
        await self.session.flush()

    """Columns"""

    async def get_column(
        self, table_id: TableID, column_id: TableColumnID
    ) -> TableColumn:
        """Get a column by ID."""
        statement = select(TableColumn).where(
            TableColumn.table_id == table_id,
            TableColumn.id == column_id,
        )
        result = await self.session.exec(statement)
        column = result.first()
        if column is None:
            raise TracecatNotFoundError("Column not found")
        return column

    @require_access_level(AccessLevel.ADMIN)
    async def create_column(
        self, table: Table, params: TableColumnCreate
    ) -> TableColumn:
        """Add a new column to an existing table.

        Args:
            table: The table to add the column to
            params: Parameters for the new column

        Returns:
            The created TableColumn metadata object

        Raises:
            ValueError: If the column type is invalid
        """
        column_name = self._sanitize_identifier(params.name)

        # Validate SQL type first
        if not is_valid_sql_type(params.type):
            raise ValueError(f"Invalid type: SqlType.{params.type.name}")
        sql_type = SqlType(params.type)

        # Handle default value / metadata based on type
        column_metadata = self._column_metadata(sql_type, params.default)

        # Create the column metadata
        column = TableColumn(
            table_id=table.id,
            name=column_name,
            type=sql_type.value,
            nullable=params.nullable,
            default=column_metadata,  # Persist enum metadata in column definition
        )
        self.session.add(column)
        await self.session.flush()
        return column

    @require_access_level(AccessLevel.ADMIN)
    async def update_column(
        self,
        column: TableColumn,
        params: TableColumnUpdate,
    ) -> TableColumn:
        """Update column metadata.

        Args:
            column: The column metadata to update
            params: Parameters for updating the column

        Returns:
            The updated TableColumn metadata object

        Raises:
            ValueError: If the column type is invalid
        """
        set_fields = params.model_dump(exclude_unset=True)
        is_index = set_fields.pop("is_index", None)

        # Fetch table explicitly to avoid lazy loading issues
        table = await self.get_table(column.table_id)
        existing_index_columns = await self.get_index(table)
        had_unique_index = column.name in existing_index_columns

        current_type = SqlType(column.type)
        next_nullable = set_fields.get("nullable", column.nullable)
        # Validate that no null values exist if we're making the column non-nullable
        if next_nullable is False and "nullable" in set_fields:
            await self._ensure_no_null_values(table, column.name)

        requested_name = set_fields.get("name")
        new_name = (
            self._sanitize_identifier(requested_name)
            if isinstance(requested_name, str)
            else column.name
        )
        rename_requested = new_name != column.name

        requested_type = set_fields.get("type")
        if requested_type is not None and not is_valid_sql_type(requested_type):
            raise ValueError(f"Invalid type: {requested_type}")
        new_type = (
            SqlType(requested_type)
            if requested_type is not None
            else SqlType(column.type)
        )
        type_changed = new_type != current_type

        if "default" in set_fields:
            set_fields["default"] = self._column_metadata(
                new_type, set_fields["default"]
            )

        index_dropped = False
        if rename_requested:
            # Check for duplicate names by querying directly
            existing_stmt = select(TableColumn.name).where(
                TableColumn.table_id == column.table_id,
                TableColumn.id != column.id,
            )
            result = await self.session.exec(existing_stmt)
            existing_names = set(result.all())
            if new_name in existing_names:
                raise ValueError(f"Column '{new_name}' already exists")
            if had_unique_index:
                await self._drop_unique_index(table, column.name)
                index_dropped = True
            await self._rename_jsonb_key(table, column.name, new_name)

        if new_type is SqlType.ENUM:
            metadata_payload = (
                set_fields.get("default") if "default" in set_fields else column.default
            )
            if metadata_payload is None:
                raise ValueError("Enum columns require an 'enum_values' definition")
            enum_metadata = self._enum_metadata(metadata_payload)
            if "default" not in set_fields:
                set_fields["default"] = enum_metadata

        for key, raw_value in set_fields.items():
            if key not in ("name", "type", "nullable", "default"):
                continue

            if key == "name" and isinstance(raw_value, str):
                value = new_name
            elif key == "type":
                value = new_type.value
            else:
                value = raw_value

            setattr(column, key, value)

        if rename_requested:
            column.name = new_name

        if requested_type is not None:
            column.type = new_type.value
            if "default" not in set_fields:
                column.default = None
            if had_unique_index and not index_dropped:
                await self._drop_unique_index(table, column.name)
                index_dropped = True

        if is_index is False and had_unique_index and not index_dropped:
            await self._drop_unique_index(table, column.name)
            index_dropped = True

        await self.session.flush()

        reset_required = type_changed or (
            new_type is SqlType.ENUM
            and (requested_type is not None or "default" in set_fields)
        )
        if reset_required:
            default_payload = set_fields.get("default", column.default)
            if next_nullable is False:
                resolved_default = self._default_json_value(new_type, default_payload)
                if resolved_default is None:
                    raise ValueError(
                        f"Column '{new_name}' requires a default value when changing type because it is non-nullable."
                    )
            await self._reset_column_values(table, new_name, default_payload, new_type)

        should_have_unique_index = had_unique_index if is_index is None else is_index
        if should_have_unique_index:
            current_index_columns = await self.get_index(table)
            if new_name not in current_index_columns:
                await self.create_unique_index(table, new_name)

        return column

    @require_access_level(AccessLevel.ADMIN)
    async def create_unique_index(self, table: Table, column_name: str) -> None:
        """Create a unique index on specified columns."""

        # Check if another index already exists
        index = await self.get_index(table)
        if len(index) > 0:
            raise ValueError("Table cannot have multiple unique indexes")

        # Get the fully qualified table name with schema
        full_table_name = self._full_table_name(table.name)
        sanitized_table_name = self._sanitize_identifier(table.name)

        # Sanitize column names to prevent SQL injection
        sanitized_column = self._sanitize_identifier(column_name)

        if sanitized_column not in {col.name for col in table.columns}:
            raise ValueError(
                f"Column '{column_name}' does not exist on table '{table.name}'"
            )

        await self._ensure_unique_values(table, column_name)

        # Create a descriptive name for the index
        # Format: uq_[table_name]_[col1]_[col2]_etc
        index_name = f"uq_{sanitized_table_name}_{sanitized_column}"

        # Get database connection
        conn = await self.session.connection()

        index_expression = f"(data ->> '{sanitized_column}')"
        ddl = f"CREATE UNIQUE INDEX {index_name} ON {full_table_name} ({index_expression})"
        await conn.execute(sa.DDL(ddl))

        # Commit the transaction
        await self.session.flush()

    @require_access_level(AccessLevel.ADMIN)
    async def _remove_jsonb_key(self, table: Table, key: str) -> None:
        """Remove a key from all rows' data JSONB column."""
        context = self._table_context(table)
        conn = await self.session.connection()
        sanitized_key = self._sanitize_identifier(key)
        key_literal = sa.literal(sanitized_key)

        stmt = (
            sa.update(context.table)
            .values(data=context.data_column.op("-")(key_literal))
            .where(context.data_column.has_key(sanitized_key))
        )
        await conn.execute(stmt)

    async def delete_column(self, column: TableColumn) -> None:
        """Remove a column from an existing table."""
        # Get table before deleting column metadata
        table = await self.get_table(column.table_id)

        existing_index_columns = await self.get_index(table)
        if column.name in existing_index_columns:
            await self._drop_unique_index(table, column.name)

        # Cascade: remove the key from all rows' data
        await self._remove_jsonb_key(table, column.name)

        # Delete the column metadata
        await self.session.delete(column)
        await self.session.flush()

    """Rows"""

    async def list_rows(
        self, table: Table, *, limit: int = 100, offset: int = 0
    ) -> list[dict[str, Any]]:
        """List all rows in a table."""
        context = self._table_context(table)
        conn = await self.session.connection()
        stmt = sa.select("*").select_from(context.table).limit(limit).offset(offset)
        result = await conn.execute(stmt)
        return [self._flatten_record(row) for row in result.mappings().all()]

    async def get_row(self, table: Table, row_id: UUID) -> Any:
        """Get a row by ID."""
        context = self._table_context(table)
        conn = await self.session.connection()
        stmt = (
            sa.select("*").select_from(context.table).where(sa.column("id") == row_id)
        )
        result = await conn.execute(stmt)
        row = result.mappings().first()
        if row is None:
            raise TracecatNotFoundError(f"Row {row_id} not found in table {table.name}")
        return self._flatten_record(row)

    # Helper for fetching case-linked rows
    async def get_rows_by_ids(
        self, table: Table, row_ids: Sequence[UUID | str]
    ) -> dict[UUID, dict[str, Any]]:
        """Fetch multiple rows by ID in a single query."""
        if not row_ids:
            return {}

        normalised_ids: list[UUID] = []
        seen: set[UUID] = set()
        for raw_id in row_ids:
            try:
                resolved = raw_id if isinstance(raw_id, UUID) else UUID(str(raw_id))
            except (TypeError, ValueError) as exc:  # pragma: no cover - defensive
                self.logger.warning(
                    "Skipping invalid row identifier during batch fetch",
                    table=table.name,
                    row_id=raw_id,
                    error=str(exc),
                )
                continue
            if resolved not in seen:
                seen.add(resolved)
                normalised_ids.append(resolved)

        if not normalised_ids:
            return {}

        context = self._table_context(table)
        conn = await self.session.connection()
        stmt = (
            sa.select("*")
            .select_from(context.table)
            .where(context.table.c.id.in_(normalised_ids))
        )

        result = await conn.execute(stmt)
        rows: dict[UUID, dict[str, Any]] = {}
        for mapping in result.mappings().all():
            flattened = self._flatten_record(mapping)
            raw_id = flattened.get("id")
            if raw_id is None:
                continue
            try:
                resolved_id = raw_id if isinstance(raw_id, UUID) else UUID(str(raw_id))
            except (TypeError, ValueError):
                continue
            rows[resolved_id] = flattened
        return rows

    async def insert_row(
        self,
        table: Table,
        params: TableRowInsert,
    ) -> dict[str, Any]:
        """Insert a new row into the table.

        Args:
            table: The table to insert into
            params: The row data to insert

        Returns:
            A mapping containing the inserted row data

        Raises:
            ValueError: If conflict keys are specified but not present in the data
            DBAPIError: If there's no unique index on the specified conflict keys
        """
        context = self._table_context(table)
        conn = await self.session.connection()

        row_data = self._normalize_row_inputs(table, params.data, include_defaults=True)
        upsert = params.upsert

        table_name_for_logging = table.name
        record = {"data": row_data}

        if not upsert:
            stmt = sa.insert(context.table).values(record).returning(sa.text("*"))
            try:
                result = await conn.execute(stmt)
                await self.session.flush()
                row = result.mappings().one()
                return self._flatten_record(row)
            except IntegrityError as e:
                # Drill down to the root cause
                original_error = e
                while (cause := e.__cause__) is not None:
                    e = cause

                # Check for unique constraint violations (which are the most common IntegrityErrors)
                if "violates unique constraint" in str(e):
                    self.logger.warning(
                        "Trying to insert duplicate values",
                        table_name=table_name_for_logging,
                    )
                    raise ValueError(
                        "Please check for duplicate values"
                    ) from original_error
                raise

        # For upsert operations
        index = await self.get_index(table)

        # Check if we have any unique columns to use for conflict resolution
        if not index:
            raise ValueError("Table must have at least one unique index for upsert")

        if len(index) > 1:
            raise ValueError(
                "Table cannot have multiple unique indexes. This is an unexpected error. Please contact support."
            )

        index_column = self._sanitize_identifier(index[0])

        # Ensure the conflict key is actually in the data
        if index_column not in row_data:
            raise ValueError("Data to upsert must contain the unique index column")

        pg_stmt = insert(context.table).values(record)
        index_expression = sa.text(f"(data ->> '{index_column}')")

        try:
            stmt = pg_stmt.on_conflict_do_update(
                index_elements=[index_expression],
                set_={
                    "data": sa.func.coalesce(
                        context.data_column,
                        sa.text("'{}'::jsonb"),
                    ).op("||")(pg_stmt.excluded.data),
                    "updated_at": sa.func.now(),
                },
            ).returning(sa.text("*"))

            result = await conn.execute(stmt)
            await self.session.flush()
            row = result.mappings().one()
            return self._flatten_record(row)
        except ProgrammingError as e:
            # Drill down to the root cause
            original_error = e
            while (cause := e.__cause__) is not None:
                e = cause
            if "violates unique constraint" in str(e):
                self.logger.warning(
                    "Trying to insert duplicate values",
                    index=index,
                    table_name=table_name_for_logging,
                )
                raise ValueError(
                    "Please check for duplicate values in the unique index columns"
                ) from original_error
            if "no unique or exclusion constraint matching the ON CONFLICT" in str(e):
                raise ValueError(
                    "Please check that the unique index columns are present in the data"
                ) from original_error
            raise

    async def update_row(
        self,
        table: Table,
        row_id: UUID,
        data: dict[str, Any],
    ) -> dict[str, Any]:
        """Update an existing row in the table.

        Args:
            table: The table containing the row to update
            row_id: The ID of the row to update
            data: Dictionary of column names and values to update

        Returns:
            The updated row data

        Raises:
            TracecatNotFoundError: If the row does not exist
        """
        context = self._table_context(table)
        conn = await self.session.connection()

        # Normalise inputs and build update statement using SQLAlchemy
        normalised_data = self._normalize_row_inputs(table, data)
        payload_param = sa.bindparam("payload", type_=JSONB)
        stmt = (
            sa.update(context.table)
            .where(sa.column("id") == row_id)
            .values(
                data=sa.func.coalesce(
                    context.data_column,
                    sa.text("'{}'::jsonb"),
                ).op("||")(payload_param),
                updated_at=sa.func.now(),
            )
            .returning(sa.text("*"))
        )

        result = await conn.execute(stmt, {"payload": normalised_data})
        await self.session.flush()

        try:
            row = result.mappings().one()
        except NoResultFound:
            raise TracecatNotFoundError(
                f"Row {row_id} not found in table {table.name}"
            ) from None

        return self._flatten_record(row)

    @require_access_level(AccessLevel.ADMIN)
    async def delete_row(self, table: Table, row_id: UUID) -> None:
        """Delete a row from the table and cascade delete any case links."""
        context = self._table_context(table)

        async with self.session.begin_nested():
            await self.session.exec(
                sa.delete(CaseTableRow).where(
                    CaseTableRow.table_id == table.id,
                    CaseTableRow.row_id == row_id,
                )
            )

            await self.session.exec(
                sa.delete(context.table).where(context.table.c.id == row_id)
            )

        await self.session.flush()

    @retry(
        retry=retry_if_exception_type(_RETRYABLE_DB_EXCEPTIONS),
        stop=stop_after_attempt(3),
        wait=wait_exponential(multiplier=0.1, min=0.2, max=2),
        reraise=True,
    )
    async def lookup_rows(
        self,
        table_name: str,
        *,
        columns: Sequence[str],
        values: Sequence[Any],
        limit: int | None = None,
    ) -> list[dict[str, Any]]:
        """Lookup a value in a table with automatic retry on database errors."""
        if len(values) != len(columns):
            raise ValueError("Values and column names must have the same length")

        table = await self.get_table_by_name(table_name)
        context = self._table_context(table)
        column_index = self._column_index(table)
        match_payload: dict[str, Any] = {}
        for column, value in zip(columns, values, strict=True):
            sanitized_col = self._sanitize_identifier(column)
            column_model = column_index.get(sanitized_col)
            if column_model is None:
                raise ValueError(
                    f"Column '{column}' does not exist in table '{table_name}'"
                )
            match_payload[sanitized_col] = self._normalise_value(column_model, value)

        stmt = (
            sa.select(sa.text("*"))
            .select_from(context.table)
            .where(context.data_column.contains(match_payload))
        )
        if limit is not None:
            stmt = stmt.limit(limit)
        # Use connection directly instead of begin() to avoid transaction conflicts
        conn = await self.session.connection()
        try:
            result = await conn.execute(
                stmt,
                execution_options={
                    "isolation_level": "READ COMMITTED",
                },
            )
            return [self._flatten_record(row) for row in result.mappings().all()]
        except _RETRYABLE_DB_EXCEPTIONS as e:
            # Log the error for debugging
            self.logger.warning(
                "Retryable DB exception occurred",
                kind=type(e).__name__,
                error=str(e),
                table=table_name,
                schema=context.schema,
            )
            # Ensure transaction is rolled back
            await conn.rollback()
            raise
        except ProgrammingError as e:
            while (cause := e.__cause__) is not None:
                e = cause
            if isinstance(e, UndefinedTableError):
                raise TracecatNotFoundError(
                    f"Table '{table_name}' does not exist"
                ) from e
            raise ValueError(str(e)) from e
        except Exception as e:
            self.logger.error(
                "Unexpected DB exception occurred",
                kind=type(e).__name__,
                error=str(e),
                table=table_name,
                schema=context.schema,
            )
            raise

    @retry(
        retry=retry_if_exception_type(_RETRYABLE_DB_EXCEPTIONS),
        stop=stop_after_attempt(3),
        wait=wait_exponential(multiplier=0.1, min=0.2, max=2),
        reraise=True,
    )
    async def exists_rows(
        self,
        table_name: str,
        *,
        columns: Sequence[str],
        values: Sequence[Any],
    ) -> bool:
        """Efficient existence check for rows matching column/value pairs.

        Uses a SQL EXISTS query so the database can short-circuit at the first match.
        """
        if len(values) != len(columns):
            raise ValueError("Values and column names must have the same length")

        table = await self.get_table_by_name(table_name)
        context = self._table_context(table)
        column_index = self._column_index(table)
        match_payload: dict[str, Any] = {}
        for column, value in zip(columns, values, strict=True):
            sanitized_col = self._sanitize_identifier(column)
            column_model = column_index.get(sanitized_col)
            if column_model is None:
                raise ValueError(
                    f"Column '{column}' does not exist in table '{table_name}'"
                )
            match_payload[sanitized_col] = self._normalise_value(column_model, value)

        stmt = (
            sa.select(sa.literal(True))
            .select_from(context.table)
            .where(context.data_column.contains(match_payload))
            .limit(1)
        )

        async with self.session.begin() as txn:
            conn = await txn.session.connection()
            try:
                result = await conn.execute(
                    stmt,
                    execution_options={
                        "isolation_level": "READ COMMITTED",
                    },
                )
                exists_val = result.scalar()
                return bool(exists_val)
            except _RETRYABLE_DB_EXCEPTIONS as e:
                self.logger.warning(
                    "Retryable DB exception occurred during exists_rows",
                    kind=type(e).__name__,
                    error=str(e),
                    table=table_name,
                    schema=context.schema,
                )
                await conn.rollback()
                raise
            except ProgrammingError as e:
                while (cause := e.__cause__) is not None:
                    e = cause
                if isinstance(e, UndefinedTableError):
                    raise TracecatNotFoundError(
                        f"Table '{table_name}' does not exist"
                    ) from e
                raise ValueError(str(e)) from e
            except Exception as e:
                self.logger.error(
                    "Unexpected DB exception occurred during exists_rows",
                    kind=type(e).__name__,
                    error=str(e),
                    table=table_name,
                    schema=context.schema,
                )
                raise

    async def search_rows(
        self,
        table: Table,
        *,
        search_term: str | None = None,
        start_time: datetime | None = None,
        end_time: datetime | None = None,
        updated_before: datetime | None = None,
        updated_after: datetime | None = None,
        limit: int | None = None,
        offset: int = 0,
    ) -> list[dict[str, Any]]:
        """Search rows in a table with optional text search and filtering.

        Args:
            table: The table to search in
            search_term: Text to search for across all text and JSONB columns
            start_time: Filter records created after this time
            end_time: Filter records created before this time
            updated_before: Filter records updated before this time
            updated_after: Filter records updated after this time
            limit: Maximum number of rows to return
            offset: Number of rows to skip

        Returns:
            List of matching rows as dictionaries

        Raises:
            TracecatNotFoundError: If the table does not exist
            ValueError: If search parameters are invalid
        """
        stmt, context = self._row_select(
            table,
            search_term=search_term,
            start_time=start_time,
            end_time=end_time,
            updated_before=updated_before,
            updated_after=updated_after,
        )
        conn = await self.session.connection()
        if limit is not None:
            stmt = stmt.limit(limit)
        if offset > 0:
            stmt = stmt.offset(offset)

        try:
            result = await conn.execute(stmt)
            return [self._flatten_record(row) for row in result.mappings().all()]
        except ProgrammingError as e:
            while (cause := e.__cause__) is not None:
                e = cause
            if isinstance(e, UndefinedTableError):
                raise TracecatNotFoundError(
                    f"Table '{table.name}' does not exist"
                ) from e
            raise ValueError(str(e)) from e
        except Exception as e:
            self.logger.error(
                "Unexpected DB exception occurred during search",
                kind=type(e).__name__,
                error=str(e),
                table=table.name,
                schema=context.schema,
            )
            raise

    async def list_rows_paginated(
        self,
        table: Table,
        params: CursorPaginationParams,
        search_term: str | None = None,
        start_time: datetime | None = None,
        end_time: datetime | None = None,
        updated_before: datetime | None = None,
        updated_after: datetime | None = None,
    ) -> CursorPaginatedResponse[dict[str, Any]]:
        """List rows in a table with cursor-based pagination.

        Args:
            table: The table to search in
            params: Cursor pagination parameters
            search_term: Text to search for across all text and JSONB columns
            start_time: Filter records created after this time
            end_time: Filter records created before this time
            updated_before: Filter records updated before this time
            updated_after: Filter records updated after this time

        Returns:
            Cursor paginated response with matching rows

        Raises:
            TracecatNotFoundError: If the table does not exist
            ValueError: If search parameters are invalid
        """
        base_stmt, context = self._row_select(
            table,
            search_term=search_term,
            start_time=start_time,
            end_time=end_time,
            updated_before=updated_before,
            updated_after=updated_after,
        )
        stmt = base_stmt
        conn = await self.session.connection()

        cursor_data = None
        if params.cursor:
            try:
                cursor_data = BaseCursorPaginator.decode_cursor(params.cursor)
            except Exception as e:
                raise ValueError(f"Invalid cursor: {e}") from e

            # Apply cursor filtering for table rows
            cursor_time = cursor_data.created_at
            cursor_id = UUID(cursor_data.id)

            if params.reverse:
                # For reverse pagination (going backwards)
                stmt = stmt.where(
                    sa.or_(
                        sa.column("created_at") > cursor_time,
                        sa.and_(
                            sa.column("created_at") == cursor_time,
                            sa.column("id") > cursor_id,
                        ),
                    )
                )
            else:
                # For forward pagination (going forwards)
                stmt = stmt.where(
                    sa.or_(
                        sa.column("created_at") < cursor_time,
                        sa.and_(
                            sa.column("created_at") == cursor_time,
                            sa.column("id") < cursor_id,
                        ),
                    )
                )

        # Apply consistent ordering for cursor pagination
        if params.reverse:
            # For reverse pagination, use ASC ordering
            stmt = stmt.order_by(sa.column("created_at").asc(), sa.column("id").asc())
        else:
            # For forward pagination, use DESC ordering (newest first)
            stmt = stmt.order_by(sa.column("created_at").desc(), sa.column("id").desc())

        # Fetch limit + 1 to determine if there are more items
        stmt = stmt.limit(params.limit + 1)

        try:
            result = await conn.execute(stmt)
            rows = [self._flatten_record(row) for row in result.mappings().all()]
        except ProgrammingError as e:
            while (cause := e.__cause__) is not None:
                e = cause
            if isinstance(e, UndefinedTableError):
                raise TracecatNotFoundError(
                    f"Table '{table.name}' does not exist"
                ) from e
            raise ValueError(str(e)) from e
        except Exception as e:
            self.logger.error(
                "Unexpected DB exception occurred during paginated search",
                kind=type(e).__name__,
                error=str(e),
                table=table.name,
                schema=context.schema,
            )
            raise

        # Check if there are more items
        has_more = len(rows) > params.limit
        if has_more:
            rows = rows[: params.limit]

        # Generate cursors
        next_cursor = None
        prev_cursor = None

        if rows:
            if has_more:
                # Generate next cursor from the last item
                last_item = rows[-1]
                next_cursor = BaseCursorPaginator.encode_cursor(
                    last_item["created_at"], last_item["id"]
                )

            if params.cursor:
                # If we used a cursor to get here, we can go back
                first_item = rows[0]
                prev_cursor = BaseCursorPaginator.encode_cursor(
                    first_item["created_at"], first_item["id"]
                )

        # If we were doing reverse pagination, swap the cursors and reverse items
        if params.reverse:
            rows = list(reversed(rows))
            next_cursor, prev_cursor = prev_cursor, next_cursor

        return CursorPaginatedResponse(
            items=rows,
            next_cursor=next_cursor,
            prev_cursor=prev_cursor,
            has_more=has_more,
            has_previous=params.cursor is not None,
        )

    async def batch_insert_rows(
        self,
        table: Table,
        rows: list[dict[str, Any]],
        *,
        upsert: bool = False,
        chunk_size: int = 1000,
    ) -> int:
        """Insert multiple rows into the table atomically.

        Args:
            table: The table to insert into
            rows: List of row data to insert
            upsert: If True, update existing rows on conflict based on unique index.
                   Uses COALESCE to preserve existing column values when the new
                   value is NULL (i.e., when a row doesn't include that column)
            chunk_size: Maximum number of rows to insert in a single transaction

        Returns:
            Number of rows affected (inserted + updated)

        Raises:
            ValueError: If the batch size exceeds the chunk_size, table lacks
                       unique index for upsert, or rows lack index columns
            DBAPIError: If there's a database error during insertion
        """
        if not rows:
            return 0

        if len(rows) > chunk_size:
            raise ValueError(f"Batch size {len(rows)} exceeds maximum of {chunk_size}")

        context = self._table_context(table)
        normalised_rows = [self._normalize_row_inputs(table, row) for row in rows]
        payload = [{"data": row} for row in normalised_rows]
        conn = await self.session.connection()

        if not upsert:
            stmt = sa.insert(context.table).values(payload)
            try:
                result = await conn.execute(stmt)
            except Exception as e:
                raise DBAPIError("Failed to insert batch", str(e), e) from e
            await self.session.flush()
            return result.rowcount

        index = await self.get_index(table)
        if not index:
            raise ValueError("Table must have at least one unique index for upsert")
        if len(index) > 1:
            raise ValueError(
                "Table cannot have multiple unique indexes. This is an unexpected error. Please contact support."
            )

        sanitized_index_col = self._sanitize_identifier(index[0])
        for row in normalised_rows:
            if sanitized_index_col not in row:
                raise ValueError(
                    "Each row to upsert must contain the unique index column"
                )

        pg_stmt = insert(context.table).values(payload)
        index_expression = sa.text(f"(data ->> '{sanitized_index_col}')")
        stmt = pg_stmt.on_conflict_do_update(
            index_elements=[index_expression],
            set_={
                "data": sa.func.coalesce(
                    context.data_column,
                    sa.text("'{}'::jsonb"),
                ).op("||")(pg_stmt.excluded.data),
                "updated_at": sa.func.now(),
            },
        )

        try:
            result = await conn.execute(stmt)
        except Exception as e:
            raise DBAPIError("Failed to insert batch", str(e), e) from e

        await self.session.flush()
        return result.rowcount


class TablesService(BaseTablesService):
    """Transactional tables service."""

    async def create_table(self, params: TableCreate) -> Table:
        result = await super().create_table(params)
        await self.session.commit()
        await self.session.refresh(result)
        return result

    async def import_table_from_csv(
        self,
        *,
        contents: bytes,
        filename: str | None = None,
        table_name: str | None = None,
        chunk_size: int = 1000,
    ) -> tuple[Table, int, list[InferredCSVColumn]]:
        """Create a new table by inferring schema and rows from a CSV file."""
        try:
            csv_text = contents.decode()
        except UnicodeDecodeError as exc:
            raise TracecatImportError(
                "CSV import requires UTF-8 encoded files"
            ) from exc

        first_pass = StringIO(csv_text)
        reader = csv.DictReader(first_pass)
        headers = reader.fieldnames

        inferer = CSVSchemaInferer.initialise(headers or [])
        for row in reader:
            inferer.observe(row)
        first_pass.close()

        inferred_columns = inferer.result()

        if not inferred_columns:
            raise TracecatImportError("CSV file does not contain any columns")

        raw_table_name = table_name
        if not raw_table_name and filename:
            raw_table_name = Path(filename).stem
        base_table_name = generate_table_name(raw_table_name)
        unique_table_name = await self._find_unique_table_name(base_table_name)

        column_defs = [
            TableColumnCreate(name=column.name, type=column.type)
            for column in inferred_columns
        ]
        table = await self.create_table(
            TableCreate(name=unique_table_name, columns=column_defs)
        )

        second_pass = StringIO(csv_text)
        reader = csv.DictReader(second_pass)

        chunk: list[dict[str, Any]] = []
        rows_inserted = 0
        try:
            for row in reader:
                mapped_row: dict[str, Any] = {}
                for column in inferred_columns:
                    raw_value = row.get(column.original_name)
                    if raw_value is None:
                        mapped_row[column.name] = None
                        continue
                    if isinstance(raw_value, str) and raw_value.strip() == "":
                        if column.type is SqlType.TEXT:
                            mapped_row[column.name] = ""
                        else:
                            mapped_row[column.name] = None
                        continue
                    value_to_convert = raw_value
                    if isinstance(raw_value, str) and column.type is not SqlType.TEXT:
                        value_to_convert = raw_value.strip()
                    try:
                        mapped_row[column.name] = convert_value(
                            value_to_convert, column.type
                        )
                    except TypeError as exc:
                        raise TracecatImportError(
                            f"Cannot convert value {raw_value!r} in column "
                            f"{column.original_name!r} to type {column.type}"
                        ) from exc
                if mapped_row:
                    chunk.append(mapped_row)
                if len(chunk) >= chunk_size:
                    rows_inserted += await self._insert_import_chunk(
                        table, chunk, chunk_size=chunk_size
                    )
                    chunk = []

            if chunk:
                rows_inserted += await self._insert_import_chunk(
                    table, chunk, chunk_size=chunk_size
                )
        except Exception:
            await self._cleanup_failed_import(table)
            raise
        finally:
            second_pass.close()

        await self.session.refresh(table)
        return table, rows_inserted, inferred_columns

    async def _insert_import_chunk(
        self, table: Table, chunk: list[dict[str, Any]], *, chunk_size: int
    ) -> int:
        if not chunk:
            return 0
        try:
            return await self.batch_insert_rows(table, chunk, chunk_size=chunk_size)
        except DBAPIError as exc:
            # Get error message, removing SQL queries that may contain sensitive data
            cause = exc.__cause__ or exc
            message = str(cause).strip()
            if "[SQL:" in message:
                message = message.split("[SQL:", 1)[0].strip()
            if not message:
                message = cause.__class__.__name__
            raise TracecatImportError(
                f"Failed to insert rows into table '{table.name}': {message}"
            ) from exc

    async def _cleanup_failed_import(self, table: Table) -> None:
        try:
            await self.delete_table(table)
        except Exception as cleanup_error:
            logger.error(
                "Failed to clean up table after import failure",
                table_id=str(table.id),
                error=cleanup_error,
            )

    async def update_table(self, table: Table, params: TableUpdate) -> Table:
        result = await super().update_table(table, params)
        await self.session.commit()
        await self.session.refresh(result)
        return result

    async def delete_table(self, table: Table) -> None:
        await super().delete_table(table)
        await self.session.commit()

    async def insert_row(self, table: Table, params: TableRowInsert) -> dict[str, Any]:
        result = await super().insert_row(table, params)
        await self.session.commit()
        return result

    async def update_row(
        self, table: Table, row_id: UUID, data: dict[str, Any]
    ) -> dict[str, Any]:
        result = await super().update_row(table, row_id, data)
        await self.session.commit()
        return result

    async def delete_row(self, table: Table, row_id: UUID) -> None:
        await super().delete_row(table, row_id)
        await self.session.commit()

    async def create_column(
        self, table: Table, params: TableColumnCreate
    ) -> TableColumn:
        column = await super().create_column(table, params)
        await self.session.commit()
        await self.session.refresh(column)
        await self.session.refresh(table)
        return column

    async def update_column(
        self, column: TableColumn, params: TableColumnUpdate
    ) -> TableColumn:
        column = await super().update_column(column, params)
        await self.session.commit()
        await self.session.refresh(column)
        return column

    async def delete_column(self, column: TableColumn) -> None:
        await super().delete_column(column)
        await self.session.commit()

    async def batch_insert_rows(
        self,
        table: Table,
        rows: list[dict[str, Any]],
        *,
        upsert: bool = False,
        chunk_size: int = 1000,
    ) -> int:
        result = await super().batch_insert_rows(
            table, rows, upsert=upsert, chunk_size=chunk_size
        )
        await self.session.commit()
        return result


class TableEditorService(BaseService):
    """Service for editing tables."""

    service_name = "table_editor"

    def __init__(
        self,
        *,
        table_name: str,
        schema_name: str,
        session: AsyncSession,
        role: Role | None = None,
    ):
        super().__init__(session, role)
        self.table_name = sanitize_identifier(table_name)
        self.schema_name = schema_name

    def _full_table_name(self) -> str:
        """Get the full table name for the current role."""
        return f'"{self.schema_name}".{self.table_name}'

    async def get_columns(self) -> Sequence[sa.engine.interfaces.ReflectedColumn]:
        """Get all columns for a table."""

        def inspect_columns(
            sync_conn: sa.Connection,
        ) -> Sequence[sa.engine.interfaces.ReflectedColumn]:
            inspector = sa.inspect(sync_conn)
            return inspector.get_columns(self.table_name, schema=self.schema_name)

        conn = await self.session.connection()
        columns = await conn.run_sync(inspect_columns)
        return columns

    @require_access_level(AccessLevel.ADMIN)
    async def create_column(self, params: TableColumnCreate) -> None:
        """Add a new column to an existing table.

        Args:
            params: Parameters for the new column

        Returns:
            The created TableColumn metadata object

        Raises:
            ValueError: If the column type is invalid
        """

        # Validate SQL type first
        if not is_valid_sql_type(params.type):
            raise ValueError(f"Invalid type: SqlType.{params.type.name}")

        # Handle default value based on type
        default_value = params.default
        if default_value is not None:
            default_value = handle_default_value(params.type, default_value)

        # Build the column definition string
        column_def = [f"{params.name} {params.type.value}"]
        if not params.nullable:
            column_def.append("NOT NULL")
        if default_value is not None:
            column_def.append(f"DEFAULT {default_value}")

        column_def_str = " ".join(column_def)

        # Add the column to the physical table
        conn = await self.session.connection()
        await conn.execute(
            sa.DDL(
                "ALTER TABLE %s ADD COLUMN %s",
                (self._full_table_name(), column_def_str),
            )
        )

        await self.session.flush()

    @require_access_level(AccessLevel.ADMIN)
    async def update_column(self, column_name: str, params: TableColumnUpdate) -> None:
        """Update a column in an existing table.

        Args:
            params: Parameters for updating the column

        Returns:
            The updated TableColumn metadata object

        Raises:
            ValueError: If the column type is invalid
            ProgrammingError: If the database operation fails
        """
        set_fields = params.model_dump(exclude_unset=True)
        conn = await self.session.connection()

        new_name = column_name
        full_table_name = self._full_table_name()

        # Execute ALTER statements using safe DDL construction
        if "name" in set_fields:
            new_name = sanitize_identifier(set_fields["name"])
            await conn.execute(
                sa.DDL(
                    "ALTER TABLE %s RENAME COLUMN %s TO %s",
                    (full_table_name, column_name, new_name),
                )
            )
        if "type" in set_fields:
            new_type = set_fields["type"]
            await conn.execute(
                sa.DDL(
                    "ALTER TABLE %s ALTER COLUMN %s TYPE %s",
                    (full_table_name, new_name, new_type),
                )
            )
        if "nullable" in set_fields:
            constraint = "DROP NOT NULL" if set_fields["nullable"] else "SET NOT NULL"
            await conn.execute(
                sa.DDL(
                    # SAFE f-string: constraint is a controlled literal string ("DROP NOT NULL" or "SET NOT NULL")
                    # No user input is interpolated here - only predefined SQL keywords
                    f"ALTER TABLE %s ALTER COLUMN %s {constraint}",
                    (full_table_name, new_name),
                )
            )
        if "default" in set_fields:
            updated_default = set_fields["default"]
            if updated_default is None:
                await conn.execute(
                    sa.DDL(
                        "ALTER TABLE %s ALTER COLUMN %s DROP DEFAULT",
                        (full_table_name, new_name),
                    )
                )
            else:
                # SECURITY NOTE: PostgreSQL DDL does not support parameter binding for DEFAULT clauses.
                # We must use string interpolation here, but it's SAFE because:
                # 1. handle_default_value() sanitizes and properly formats the value based on SQL type
                # 2. It applies proper quoting, escaping, and type casting (e.g., 'value'::text, 123, true)
                # 3. The function validates the SQL type and rejects invalid inputs
                # 4. This is the ONLY way to set DEFAULT values in PostgreSQL DDL statements
                formatted_default = handle_default_value(
                    SqlType(set_fields.get("type", "TEXT")), updated_default
                )
                await conn.execute(
                    sa.DDL(
                        # SAFE f-string: formatted_default is pre-sanitized by handle_default_value()
                        # Other parameters (table/column names) still use secure parameter binding
                        f"ALTER TABLE %s ALTER COLUMN %s SET DEFAULT {formatted_default}",
                        (full_table_name, new_name),
                    )
                )

        await self.session.flush()

    @require_access_level(AccessLevel.ADMIN)
    async def delete_column(self, column_name: str) -> None:
        """Remove a column from an existing table."""
        sanitized_column = sanitize_identifier(column_name)

        # Drop the column from the physical table using DDL
        conn = await self.session.connection()
        await conn.execute(
            sa.DDL(
                "ALTER TABLE %s DROP COLUMN %s",
                (self._full_table_name(), sanitized_column),
            )
        )

        await self.session.flush()

    async def list_rows(
        self, *, limit: int = 100, offset: int = 0
    ) -> list[dict[str, Any]]:
        """List all rows in a table."""
        conn = await self.session.connection()
        stmt = (
            sa.select("*")
            .select_from(sa.table(self.table_name, schema=self.schema_name))
            .limit(limit)
            .offset(offset)
        )
        result = await conn.execute(stmt)
        return [dict(row) for row in result.mappings().all()]

    async def get_row(self, row_id: UUID) -> dict[str, Any]:
        """Get a row by ID."""
        conn = await self.session.connection()
        stmt = (
            sa.select("*")
            .select_from(sa.table(self.table_name, schema=self.schema_name))
            .where(sa.column("id") == row_id)
        )
        result = await conn.execute(stmt)
        row = result.mappings().first()
        if row is None:
            raise TracecatNotFoundError(
                f"Row {row_id} not found in table {self.table_name}"
            )
        return dict(row)

    async def insert_row(self, params: TableRowInsert) -> dict[str, Any]:
        """Insert a new row into the table.

        Args:
            params: The row data to insert

        Returns:
            A mapping containing the inserted row data
        """
        conn = await self.session.connection()

        row_data = params.data
        col_map = {c["name"]: c for c in await self.get_columns()}

        value_clauses: dict[str, sa.BindParameter] = {}
        cols = []
        for col, value in row_data.items():
            column_info = col_map.get(col)
            if column_info is None:
                raise ValueError(
                    f"Column '{col}' does not exist in table {self.table_name}"
                )
            column_type = column_info["type"]
            coerced_value = (
                coerce_to_utc_datetime(value)
                if value is not None and getattr(column_type, "timezone", False)
                else value
            )
            value_clauses[col] = sa.bindparam(col, coerced_value, type_=column_type)
            cols.append(sa.column(sanitize_identifier(col)))

        stmt = (
            sa.insert(sa.table(self.table_name, *cols, schema=self.schema_name))
            .values(**value_clauses)
            .returning(sa.text("*"))
        )
        result = await conn.execute(stmt)
        await self.session.flush()
        row = result.mappings().one()
        return dict(row)

    async def update_row(self, row_id: UUID, data: dict[str, Any]) -> dict[str, Any]:
        """Update an existing row in the table.

        Args:
            row_id: The ID of the row to update
            data: Dictionary of column names and values to update

        Returns:
            The updated row data

        Raises:
            TracecatNotFoundError: If the row does not exist
        """
        conn = await self.session.connection()
        col_map = {c["name"]: c for c in await self.get_columns()}

        # Build update statement using SQLAlchemy
        value_clauses: dict[str, sa.BindParameter] = {}
        cols = []
        for column_name, value in data.items():
            column_info = col_map.get(column_name)
            if column_info is None:
                raise ValueError(
                    f"Column '{column_name}' does not exist in table {self.table_name}"
                )
            column_type = column_info["type"]
            coerced_value = (
                coerce_to_utc_datetime(value)
                if value is not None and getattr(column_type, "timezone", False)
                else value
            )
            cols.append(sa.column(sanitize_identifier(column_name)))
            value_clauses[column_name] = sa.bindparam(
                column_name, coerced_value, type_=column_type
            )

        stmt = (
            sa.update(sa.table(self.table_name, *cols, schema=self.schema_name))
            .where(sa.column("id") == row_id)
            .values(**value_clauses)
            .returning(sa.text("*"))
        )

        result = await conn.execute(stmt)
        await self.session.flush()

        try:
            row = result.mappings().one()
        except NoResultFound:
            raise TracecatNotFoundError(
                f"Row {row_id} not found in table {self.table_name}"
            ) from None

        return dict(row)

    @require_access_level(AccessLevel.ADMIN)
    async def delete_row(self, row_id: UUID) -> None:
        """Delete a row from the table."""
        conn = await self.session.connection()
        table_clause = sa.table(self.table_name, schema=self.schema_name)
        stmt = sa.delete(table_clause).where(sa.column("id") == row_id)
        await conn.execute(stmt)
        await self.session.flush()


def sanitize_identifier(identifier: str) -> str:
    """Sanitize table/column names to prevent SQL injection."""
    # Remove any non-alphanumeric characters except underscores
    sanitized = "".join(c for c in identifier if c.isalnum() or c == "_")
    if not sanitized:
        raise ValueError(
            "Identifier must contain at least one alphanumeric character or underscore."
        )
    if not (sanitized[0].isalpha() or sanitized[0] == "_"):
        raise ValueError("Identifier must start with a letter or underscore")
    return sanitized.lower()<|MERGE_RESOLUTION|>--- conflicted
+++ resolved
@@ -1,13 +1,9 @@
-<<<<<<< HEAD
 import json
 import re
 from collections.abc import Mapping, Sequence
 from dataclasses import dataclass
-=======
 import csv
 from collections import defaultdict
-from collections.abc import Sequence
->>>>>>> 74eb1f0d
 from datetime import datetime
 from io import StringIO
 from pathlib import Path
@@ -36,17 +32,12 @@
 
 from tracecat.auth.types import AccessLevel, Role
 from tracecat.authz.controls import require_access_level
-<<<<<<< HEAD
 from tracecat.db.models import CaseTableRow, Table, TableColumn
-from tracecat.exceptions import TracecatAuthorizationError, TracecatNotFoundError
-=======
-from tracecat.db.models import Table, TableColumn
 from tracecat.exceptions import (
     TracecatAuthorizationError,
     TracecatImportError,
     TracecatNotFoundError,
 )
->>>>>>> 74eb1f0d
 from tracecat.identifiers import TableColumnID, TableID
 from tracecat.identifiers.workflow import WorkspaceUUID
 from tracecat.logger import logger
