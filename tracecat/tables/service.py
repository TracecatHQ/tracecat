--- conflicted
+++ resolved
@@ -42,12 +42,9 @@
 )
 from tracecat.service import BaseService
 from tracecat.tables.common import (
-<<<<<<< HEAD
     coerce_multi_select_value,
     coerce_select_value,
-=======
     coerce_to_date,
->>>>>>> 066f2705
     coerce_to_utc_datetime,
     convert_value,
     handle_default_value,
@@ -427,20 +424,17 @@
         self.session.add(column)
 
         # Build the column definition string
-<<<<<<< HEAD
         # Map SELECT -> TEXT, MULTI_SELECT -> JSONB for physical storage
         if sql_type is SqlType.SELECT:
             column_type_sql = SqlType.TEXT.value
         elif sql_type is SqlType.MULTI_SELECT:
             column_type_sql = SqlType.JSONB.value
         else:
-            column_type_sql = sql_type.value
+            # Map INTEGER to BIGINT for larger integer support
+            column_type_sql = (
+                "BIGINT" if sql_type == SqlType.INTEGER else sql_type.value
+            )
         column_def = [f"{column_name} {column_type_sql}"]
-=======
-        # Map INTEGER to BIGINT for larger integer support
-        ddl_type = "BIGINT" if sql_type == SqlType.INTEGER else sql_type.value
-        column_def = [f"{column_name} {ddl_type}"]
->>>>>>> 066f2705
         if not params.nullable:
             column_def.append("NOT NULL")
         if default_value is not None:
@@ -529,28 +523,19 @@
                     )
                 )
             if "type" in set_fields:
-<<<<<<< HEAD
                 # Map SELECT -> TEXT, MULTI_SELECT -> JSONB for physical storage
                 if target_type is SqlType.SELECT:
                     physical_type = SqlType.TEXT.value
                 elif target_type is SqlType.MULTI_SELECT:
                     physical_type = SqlType.JSONB.value
                 else:
-                    physical_type = new_type
+                    physical_type = (
+                        "BIGINT" if SqlType(new_type) == SqlType.INTEGER else new_type
+                    )
                 await conn.execute(
                     sa.DDL(
                         "ALTER TABLE %s ALTER COLUMN %s TYPE %s",
                         (full_table_name, new_name, physical_type),
-=======
-                # Map INTEGER to BIGINT for larger integer support
-                ddl_type = (
-                    "BIGINT" if SqlType(new_type) == SqlType.INTEGER else new_type
-                )
-                await conn.execute(
-                    sa.DDL(
-                        "ALTER TABLE %s ALTER COLUMN %s TYPE %s",
-                        (full_table_name, new_name, ddl_type),
->>>>>>> 066f2705
                     )
                 )
             if "nullable" in set_fields:
@@ -1812,7 +1797,6 @@
                 )
             )
         if "type" in set_fields:
-<<<<<<< HEAD
             new_type = SqlType(set_fields["type"])
             # Map SELECT -> TEXT, MULTI_SELECT -> JSONB for physical storage
             if new_type is SqlType.SELECT:
@@ -1820,20 +1804,13 @@
             elif new_type is SqlType.MULTI_SELECT:
                 column_type_sql = SqlType.JSONB.value
             else:
-                column_type_sql = new_type.value
+                column_type_sql = (
+                    "BIGINT" if SqlType(new_type) == SqlType.INTEGER else new_type
+                )
             await conn.execute(
                 sa.DDL(
                     "ALTER TABLE %s ALTER COLUMN %s TYPE %s",
                     (full_table_name, new_name, column_type_sql),
-=======
-            new_type = set_fields["type"]
-            # Map INTEGER to BIGINT for larger integer support
-            ddl_type = "BIGINT" if SqlType(new_type) == SqlType.INTEGER else new_type
-            await conn.execute(
-                sa.DDL(
-                    "ALTER TABLE %s ALTER COLUMN %s TYPE %s",
-                    (full_table_name, new_name, ddl_type),
->>>>>>> 066f2705
                 )
             )
         if "nullable" in set_fields:
