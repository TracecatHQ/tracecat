--- conflicted
+++ resolved
@@ -240,14 +240,11 @@
                 return orjson.loads(value)
             case SqlType.TEXT | SqlType.SELECT:
                 return str(value)
-<<<<<<< HEAD
             case SqlType.MULTI_SELECT:
                 parsed = orjson.loads(value)
                 return coerce_multi_select_value(parsed)
-=======
             case SqlType.DATE:
                 return coerce_to_date(value)
->>>>>>> 066f2705
             case SqlType.TIMESTAMP | SqlType.TIMESTAMPTZ:
                 return coerce_to_utc_datetime(value)
             case SqlType.UUID:
