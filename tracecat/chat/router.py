--- conflicted
+++ resolved
@@ -270,13 +270,9 @@
             stream.sse(http_request, last_id=start_id, format="vercel"),
             media_type="text/event-stream",
             headers={
-<<<<<<< HEAD
                 "Cache-Control": "no-cache, no-transform",
-=======
                 "Transfer-Encoding": "chunked",
-                "Cache-Control": "no-cache",
                 "Content-Encoding": "none",
->>>>>>> af1eeb73
                 "Connection": "keep-alive",
                 "Keep-Alive": "timeout=120",
                 "Pragma": "no-cache",
