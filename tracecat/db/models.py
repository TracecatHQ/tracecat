"""Database models for Tracecat."""

from __future__ import annotations

import hashlib
import os
import uuid
from datetime import UTC, datetime, timedelta
from typing import Any, Literal

from fastapi_users.db import (
    SQLAlchemyBaseOAuthAccountTableUUID,
    SQLAlchemyBaseUserTableUUID,
)
from fastapi_users_db_sqlalchemy.access_token import SQLAlchemyBaseAccessTokenTableUUID
from pydantic import GetCoreSchemaHandler
from pydantic_core import CoreSchema, core_schema, to_json
from sqlalchemy import (
    TIMESTAMP,
    Boolean,
    Enum,
    Float,
    ForeignKey,
    Identity,
    Index,
    Integer,
    Interval,
    LargeBinary,
    MetaData,
    PrimaryKeyConstraint,
    String,
    Text,
    UniqueConstraint,
    func,
    text,
)
from sqlalchemy.dialects.postgresql import JSONB, UUID
from sqlalchemy.ext.hybrid import hybrid_property
from sqlalchemy.orm import (
    DeclarativeBase,
    Mapped,
    mapped_column,
    relationship,
)

from tracecat import config
from tracecat.agent.approvals.enums import ApprovalStatus
from tracecat.auth.schemas import UserRole
from tracecat.authz.enums import WorkspaceRole
from tracecat.cases.durations.schemas import CaseDurationAnchorSelection
from tracecat.cases.enums import (
    CaseEventType,
    CasePriority,
    CaseSeverity,
    CaseStatus,
    CaseTaskStatus,
)
from tracecat.identifiers import (
    OrganizationID,
    OwnerID,
    WorkspaceID,
    action,
)
from tracecat.identifiers.workflow import WorkflowUUID
from tracecat.integrations.enums import IntegrationStatus, MCPAuthType, OAuthGrantType
from tracecat.interactions.enums import InteractionStatus, InteractionType
from tracecat.secrets.constants import DEFAULT_SECRETS_ENVIRONMENT
from tracecat.workspaces.schemas import WorkspaceSettings

_UNSET = object()

CASE_PRIORITY_ENUM = Enum(CasePriority, name="casepriority")
CASE_SEVERITY_ENUM = Enum(CaseSeverity, name="caseseverity")
CASE_STATUS_ENUM = Enum(CaseStatus, name="casestatus")
CASE_TASK_STATUS_ENUM = Enum(CaseTaskStatus, name="casetaskstatus")
INTERACTION_STATUS_ENUM = Enum(InteractionStatus, name="interactionstatus")
APPROVAL_STATUS_ENUM = Enum(ApprovalStatus, name="approvalstatus")


# Naming convention for constraints so Alembic can generate deterministic names
# See: https://alembic.sqlalchemy.org/en/latest/naming.html
NAMING_CONVENTION: dict[str, str] = {
    "ix": "ix_%(table_name)s_%(column_0_N_name)s",
    "uq": "uq_%(table_name)s_%(column_0_N_name)s",
    "ck": "ck_%(table_name)s_%(constraint_name)s",
    "fk": "fk_%(table_name)s_%(column_0_N_name)s_%(referred_table_name)s",
    "pk": "pk_%(table_name)s",
}


class Base(DeclarativeBase):
    """Declarative base for all SQLAlchemy models."""

    __abstract__ = True
    metadata = MetaData(naming_convention=NAMING_CONVENTION)


class TimestampMixin:
    """Mixin for timestamp columns using SQLAlchemy mapped_column."""

    created_at: Mapped[datetime] = mapped_column(
        TIMESTAMP(timezone=True),
        server_default=func.now(),
        nullable=False,
    )
    updated_at: Mapped[datetime] = mapped_column(
        TIMESTAMP(timezone=True),
        server_default=func.now(),
        onupdate=func.now(),
        nullable=False,
    )


class RecordModel(TimestampMixin, Base):
    """Base class for all record models - provides surrogate key and timestamps."""

    __abstract__ = True
    __serialization_exclude__ = {"surrogate_id"}

    surrogate_id: Mapped[int] = mapped_column(Integer, primary_key=True, nullable=False)

    def __repr__(self) -> str:
        """Return a string representation showing all mapped attributes."""
        attrs = {
            column.key: value
            for column in self.__mapper__.columns
            if (value := getattr(self, column.key, _UNSET)) is not _UNSET
        }
        return f"{self.__class__.__name__}({to_json(attrs, indent=2).decode()})"

    def __eq__(self, __value: object) -> bool:
        return (
            isinstance(__value, self.__class__)
            and self.surrogate_id == __value.surrogate_id
        )

    def to_dict(self) -> dict[str, Any]:
        """Convert the model instance to a dictionary.

        This serializes the model's column attributes only. Subclasses can override
        this method to include related objects in the output if needed.
        """
        return _to_dict(self)

    @classmethod
    def __get_pydantic_core_schema__(
        cls,
        _source_type: Any,
        _handler: GetCoreSchemaHandler,
    ) -> CoreSchema:
        """Make this SQLAlchemy model usable as a Pydantic field."""

        def validate(value: Any) -> RecordModel:
            if not isinstance(value, cls):
                raise TypeError(
                    f"Expected {cls.__name__} instance, got {type(value)!r}"
                )
            return value

        return core_schema.no_info_plain_validator_function(
            validate,
            serialization=core_schema.plain_serializer_function_ser_schema(
                _to_dict,
                when_used="always",  # use "always" if you also want model_dump(mode="python") to convert
            ),
        )


class OrganizationModel(RecordModel):
    """Base class for organization-scoped resources.

    Used for resources that belong to an organization (e.g., Workspace, OrganizationSecret).
    The organization_id references the organization's sentinel UUID.
    """

    __abstract__ = True

    organization_id: Mapped[OrganizationID] = mapped_column(UUID, nullable=False)


class WorkspaceModel(RecordModel):
    """Base class for workspace-owned resources.

    Used for resources that belong to a specific workspace (e.g., Workflow, Case, Secret).
    """

    __abstract__ = True

    workspace_id: Mapped[WorkspaceID] = mapped_column(
        UUID, ForeignKey("workspace.id", ondelete="CASCADE"), nullable=False
    )


def _to_dict(instance: RecordModel) -> dict[str, Any]:
    return {
        column.key: value
        for column in instance.__mapper__.columns
        if column.key not in instance.__class__.__serialization_exclude__
        and (value := getattr(instance, column.key, _UNSET)) is not _UNSET
    }


class OAuthAccount(SQLAlchemyBaseOAuthAccountTableUUID, Base):
    __tablename__ = "oauth_account"

    user: Mapped[User] = relationship(back_populates="oauth_accounts")


class Membership(Base):
    """Link table for users and workspaces (many to many)."""

    __tablename__ = "membership"
    __table_args__ = (
        Index("ix_membership_workspace_id", "workspace_id"),
        Index("ix_membership_workspace_user", "workspace_id", "user_id"),
    )

    user_id: Mapped[uuid.UUID] = mapped_column(
        UUID,
        ForeignKey("user.id"),
        primary_key=True,
    )
    workspace_id: Mapped[uuid.UUID] = mapped_column(
        UUID,
        ForeignKey("workspace.id"),
        primary_key=True,
    )
    role: Mapped[WorkspaceRole] = mapped_column(
        Enum(WorkspaceRole, name="workspacerole"),
        nullable=False,
        default=WorkspaceRole.EDITOR,
    )


class Ownership(Base):
    """Table to map resources to owners.

    - Organization owns all workspaces
    - One specific user owns the organization
    - Workspaces own all resources (e.g. workflows, secrets) except itself

    Three types of owners:
    - User
    - Workspace
    - Organization (given by a  uuid.uuid4 sentinel value created on database creation)
    """

    __tablename__ = "ownership"

    resource_id: Mapped[str] = mapped_column(String, nullable=False, primary_key=True)
    resource_type: Mapped[str] = mapped_column(String, nullable=False)
    owner_id: Mapped[OwnerID] = mapped_column(UUID, nullable=False)
    owner_type: Mapped[str] = mapped_column(String, nullable=False)


class Workspace(OrganizationModel):
    """A workspace belonging to an organization."""

    __tablename__ = "workspace"
    id: Mapped[uuid.UUID] = mapped_column(
        UUID,
        default=uuid.uuid4,
        nullable=False,
        unique=True,
    )
    name: Mapped[str] = mapped_column(String, index=True, nullable=False)
    settings: Mapped[WorkspaceSettings] = mapped_column(
        JSONB,
        default=WorkspaceSettings(workflow_unlimited_timeout_enabled=True),
        nullable=True,
    )
    members: Mapped[list[User]] = relationship(
        "User",
        secondary=Membership.__table__,
        back_populates="workspaces",
    )
    workflows: Mapped[list[Workflow]] = relationship(
        "Workflow",
        back_populates="workspace",
        cascade="all, delete",
    )
    cases: Mapped[list[Case]] = relationship(
        "Case",
        back_populates="workspace",
        cascade="all, delete",
    )
    secrets: Mapped[list[Secret]] = relationship(
        "Secret",
        back_populates="workspace",
        cascade="all, delete",
    )
    variables: Mapped[list[WorkspaceVariable]] = relationship(
        "WorkspaceVariable",
        back_populates="workspace",
        cascade="all, delete",
    )
    workflow_tags: Mapped[list[Tag]] = relationship(
        "Tag",
        back_populates="workspace",
        cascade="all, delete",
    )
    case_tags: Mapped[list[CaseTag]] = relationship(
        "CaseTag",
        back_populates="workspace",
        cascade="all, delete",
    )
    agent_presets: Mapped[list[AgentPreset]] = relationship(
        "AgentPreset",
        back_populates="workspace",
        cascade="all, delete",
    )
    case_duration_definitions: Mapped[list[CaseDurationDefinition]] = relationship(
        "CaseDurationDefinition",
        back_populates="workspace",
        cascade="all, delete-orphan",
    )
    folders: Mapped[list[WorkflowFolder]] = relationship(
        "WorkflowFolder",
        back_populates="workspace",
        cascade="all, delete",
    )
    integrations: Mapped[list[OAuthIntegration]] = relationship(
        "OAuthIntegration",
        back_populates="workspace",
        cascade="all, delete",
    )
    oauth_providers: Mapped[list[WorkspaceOAuthProvider]] = relationship(
        "WorkspaceOAuthProvider",
        back_populates="workspace",
        cascade="all, delete",
    )


class User(SQLAlchemyBaseUserTableUUID, Base):
    __tablename__ = "user"

    first_name: Mapped[str | None] = mapped_column(String(255), nullable=True)
    last_name: Mapped[str | None] = mapped_column(String(255), nullable=True)
    role: Mapped[UserRole] = mapped_column(
        Enum(UserRole, name="userrole"), nullable=False, default=UserRole.BASIC
    )
    settings: Mapped[dict[str, Any]] = mapped_column(JSONB, default=dict, nullable=True)
    last_login_at: Mapped[datetime | None] = mapped_column(
        TIMESTAMP(timezone=True), nullable=True
    )

    # Relationships
    oauth_accounts: Mapped[list[OAuthAccount]] = relationship(
        "OAuthAccount",
        back_populates="user",
        cascade="all, delete",
        lazy="selectin",
    )
    workspaces: Mapped[list[Workspace]] = relationship(
        "Workspace",
        back_populates="members",
        lazy="select",
        secondary=Membership.__table__,
    )
    assigned_cases: Mapped[list[Case]] = relationship(
        "Case",
        back_populates="assignee",
        lazy="select",
    )
    access_tokens: Mapped[list[AccessToken]] = relationship(
        "AccessToken",
        back_populates="user",
        lazy="select",
    )
    chats: Mapped[list[Chat]] = relationship(
        "Chat",
        back_populates="user",
        lazy="select",
    )


class AccessToken(SQLAlchemyBaseAccessTokenTableUUID, Base):
    __tablename__ = "access_token"

    id: Mapped[uuid.UUID] = mapped_column(UUID, unique=True, default=uuid.uuid4)
    user: Mapped[User] = relationship(back_populates="access_tokens")


class SAMLRequestData(Base):
    """Stores SAML request data for validating responses.

    This replaces the disk cache to support distributed environments like Fargate.
    """

    __tablename__ = "saml_request_data"

    id: Mapped[str] = mapped_column(
        String,
        primary_key=True,
    )
    relay_state: Mapped[str] = mapped_column(String, nullable=False)
    expires_at: Mapped[datetime] = mapped_column(
        TIMESTAMP(timezone=True),
        nullable=False,
    )
    created_at: Mapped[datetime] = mapped_column(
        TIMESTAMP(timezone=True),
        server_default=func.now(),
        nullable=False,
    )


class BaseSecret(Base):
    """Base attributes shared across organization and workspace secrets."""

    __abstract__ = True

    id: Mapped[uuid.UUID] = mapped_column(
        UUID,
        default=uuid.uuid4,
        nullable=False,
        unique=True,
        index=True,
    )
    type: Mapped[str] = mapped_column(String(255), nullable=False, default="custom")
    name: Mapped[str] = mapped_column(String(255), nullable=False, index=True)
    description: Mapped[str | None] = mapped_column(String(255), nullable=True)
    encrypted_keys: Mapped[bytes] = mapped_column(LargeBinary, nullable=False)
    environment: Mapped[str] = mapped_column(
        String(255),
        nullable=False,
        default=DEFAULT_SECRETS_ENVIRONMENT,
    )
    tags: Mapped[dict[str, str] | None] = mapped_column(JSONB, nullable=True)

    def __repr__(self) -> str:
        return f"{self.__class__.__name__}(id={self.id}, name={self.name}, environment={self.environment})"


class OrganizationSecret(OrganizationModel, BaseSecret):
    __tablename__ = "organization_secret"
    __table_args__ = (UniqueConstraint("name", "environment"),)


class Secret(WorkspaceModel, BaseSecret):
    """Workspace secrets."""

    __tablename__ = "secret"
    __table_args__ = (UniqueConstraint("name", "environment", "workspace_id"),)

    workspace: Mapped[Workspace] = relationship(back_populates="secrets")


class WorkspaceVariable(WorkspaceModel):
    __tablename__ = "workspace_variable"
    __table_args__ = (UniqueConstraint("name", "environment", "workspace_id"),)

    id: Mapped[uuid.UUID] = mapped_column(
        UUID,
        default=uuid.uuid4,
        nullable=False,
        unique=True,
        index=True,
    )
    name: Mapped[str] = mapped_column(String(255), nullable=False, index=True)
    description: Mapped[str | None] = mapped_column(String(255), nullable=True)
    values: Mapped[dict[str, Any]] = mapped_column(JSONB, default=dict, nullable=True)
    environment: Mapped[str] = mapped_column(
        String(255),
        nullable=False,
        default=DEFAULT_SECRETS_ENVIRONMENT,
    )
    tags: Mapped[dict[str, str] | None] = mapped_column(JSONB, nullable=True)

    workspace: Mapped[Workspace] = relationship(back_populates="variables")


class WorkflowDefinition(WorkspaceModel):
    """A workflow definition.

    This is the underlying representation/snapshot of a workflow in the system, which
    can directly execute in the runner.

    Shoulds
    -------
    1. Be convertible into a Workspace Workflow + Acitons
    2. Be convertible into a YAML DSL
    3. Be able to be versioned

    Shouldn'ts
    ----------
    1. Have any stateful information

    Relationships
    -------------
    - 1 Workflow to many WorkflowDefinitions

    """

    __tablename__ = "workflow_definition"

    id: Mapped[uuid.UUID] = mapped_column(
        UUID,
        default=uuid.uuid4,
        nullable=False,
        unique=True,
        index=True,
    )
    version: Mapped[int] = mapped_column(Integer, nullable=False, index=True)
    workflow_id: Mapped[uuid.UUID | None] = mapped_column(
        UUID,
        ForeignKey("workflow.id", ondelete="CASCADE"),
    )
    content: Mapped[dict[str, Any]] = mapped_column(JSONB, nullable=True, default=dict)
<<<<<<< HEAD
    registry_lock: Mapped[dict[str, str] | None] = mapped_column(
        JSONB,
        nullable=True,
        doc=(
            "Frozen registry versions at commit time. "
            "Maps repository origin to version string."
        ),
=======
    alias: Mapped[str | None] = mapped_column(
        String, nullable=True, index=True, doc="Workflow alias at commit time"
>>>>>>> eff2cbdd
    )

    workflow: Mapped[Workflow] = relationship(back_populates="definitions")


class WorkflowFolder(WorkspaceModel):
    """Folder for organizing workflows.

    Uses materialized path pattern for hierarchical structure.
    Path format: "/parent/child/" where each segment is the folder name.
    Root folders have path "/foldername/".
    """

    __tablename__ = "workflow_folder"
    __table_args__ = (
        UniqueConstraint(
            "path", "workspace_id", name="uq_workflow_folder_path_workspace"
        ),
    )

    id: Mapped[uuid.UUID] = mapped_column(
        UUID,
        default=uuid.uuid4,
        nullable=False,
        unique=True,
        index=True,
    )
    name: Mapped[str] = mapped_column(String, nullable=False)
    path: Mapped[str] = mapped_column(
        String, index=True, nullable=False, doc="Full materialized path: /parent/child/"
    )

    workspace: Mapped[Workspace] = relationship(back_populates="folders")
    workflows: Mapped[list[Workflow]] = relationship(
        "Workflow", back_populates="folder", cascade="all, delete-orphan"
    )

    @property
    def parent_path(self) -> str:
        """Get the parent path of this folder."""
        if self.path == "/":
            return "/"

        # Remove trailing slash, split by slashes, remove the last segment, join back
        path_parts = self.path.rstrip("/").split("/")
        if len(path_parts) <= 2:  # Root level folder like "/folder/"
            return "/"

        return "/".join(path_parts[:-1]) + "/"

    @property
    def is_root(self) -> bool:
        """Check if this is a root-level folder."""
        return self.path.count("/") <= 2  # "/foldername/" has two slashes


class WorkflowTag(Base):
    """Link table for workflows and tags with optional metadata."""

    __tablename__ = "workflow_tag"
    __table_args__ = (PrimaryKeyConstraint("tag_id", "workflow_id"),)

    tag_id: Mapped[uuid.UUID] = mapped_column(
        UUID,
        ForeignKey("tag.id"),
        nullable=False,
    )
    workflow_id: Mapped[uuid.UUID] = mapped_column(
        UUID,
        ForeignKey("workflow.id"),
        nullable=False,
    )


class Workflow(WorkspaceModel):
    """The workflow state.

    Notes
    -----
    - This table serves as the source of truth for the workflow regardless of operating
     mode (headless or not)
    - Workflow controls (status, scheduels, etc.) are stored and modified here
    - Workflow definitions are executable instances (snapshots) of the workflow

    Relationships
    -------------
    - 1 Workflow to many WorkflowDefinitions
    """

    __tablename__ = "workflow"
    __table_args__ = (
        UniqueConstraint(
            "alias", "workspace_id", name="uq_workflow_alias_workspace_id"
        ),
    )

    id: Mapped[uuid.UUID] = mapped_column(
        UUID,
        default=uuid.uuid4,
        nullable=False,
        unique=True,
        index=True,
    )
    title: Mapped[str] = mapped_column(String, nullable=False)
    description: Mapped[str] = mapped_column(String, nullable=False)
    status: Mapped[str] = mapped_column(String(16), default="offline", nullable=False)
    version: Mapped[int | None] = mapped_column(Integer, nullable=True)
    entrypoint: Mapped[str | None] = mapped_column(
        String,
        nullable=True,
        doc="ID of the node directly connected to the trigger.",
    )
    expects: Mapped[dict[str, Any]] = mapped_column(
        JSONB,
        default=dict,
        nullable=True,
        doc="Input schema for the workflow",
    )
    returns: Mapped[Any | None] = mapped_column(
        JSONB, nullable=True, doc="Workflow return values"
    )
    trigger_position_x: Mapped[float] = mapped_column(
        Float,
        default=0.0,
        nullable=False,
        doc="Trigger node X position",
    )
    trigger_position_y: Mapped[float] = mapped_column(
        Float,
        default=0.0,
        nullable=False,
        doc="Trigger node Y position",
    )
    graph_version: Mapped[int] = mapped_column(
        Integer,
        default=1,
        nullable=False,
        doc="Graph version for optimistic concurrency control. Incremented on each graph mutation.",
    )
    viewport_x: Mapped[float] = mapped_column(
        Float,
        default=0.0,
        nullable=False,
        doc="Viewport X position",
    )
    viewport_y: Mapped[float] = mapped_column(
        Float,
        default=0.0,
        nullable=False,
        doc="Viewport Y position",
    )
    viewport_zoom: Mapped[float] = mapped_column(
        Float,
        default=1.0,
        nullable=False,
        doc="Viewport zoom level",
    )
    config: Mapped[dict[str, Any]] = mapped_column(
        JSONB,
        default=dict,
        nullable=True,
        doc="Workflow configuration",
    )
    alias: Mapped[str | None] = mapped_column(
        String, nullable=True, index=True, doc="Alias for the workflow"
    )
    error_handler: Mapped[str | None] = mapped_column(
        String,
        nullable=True,
        doc="Workflow alias or ID for the workflow to run when this fails.",
    )
    icon_url: Mapped[str | None] = mapped_column(String, nullable=True)
    registry_lock: Mapped[dict[str, str] | None] = mapped_column(
        JSONB,
        nullable=True,
        doc=(
            "Maps repository origin to pinned version string. "
            "Example: {'tracecat_registry': '1.2.3', 'git+ssh://...': '0.5.0'}"
        ),
    )
    folder_id: Mapped[uuid.UUID | None] = mapped_column(
        UUID,
        ForeignKey("workflow_folder.id", ondelete="CASCADE"),
        nullable=True,
    )

    workspace: Mapped[Workspace] = relationship(back_populates="workflows")
    folder: Mapped[WorkflowFolder | None] = relationship(back_populates="workflows")
    actions: Mapped[list[Action]] = relationship(
        "Action",
        back_populates="workflow",
        cascade="all, delete",
        lazy="selectin",
    )
    definitions: Mapped[list[WorkflowDefinition]] = relationship(
        "WorkflowDefinition",
        back_populates="workflow",
        cascade="all, delete",
    )
    webhook: Mapped[Webhook] = relationship(
        "Webhook",
        back_populates="workflow",
        cascade="all, delete",
        lazy="selectin",
        uselist=False,
    )
    schedules: Mapped[list[Schedule]] = relationship(
        "Schedule",
        back_populates="workflow",
        cascade="all, delete",
        lazy="selectin",
    )
    tags: Mapped[list[Tag]] = relationship(
        "Tag",
        secondary=WorkflowTag.__table__,
        back_populates="workflows",
    )


class WebhookApiKey(WorkspaceModel):
    __tablename__ = "webhook_api_key"

    id: Mapped[uuid.UUID] = mapped_column(
        UUID,
        default=uuid.uuid4,
        nullable=False,
        unique=True,
        index=True,
    )
    webhook_id: Mapped[uuid.UUID | None] = mapped_column(
        UUID,
        ForeignKey("webhook.id", ondelete="CASCADE"),
        nullable=True,
        unique=True,
    )
    hashed: Mapped[str] = mapped_column(String(128), nullable=False)
    salt: Mapped[str] = mapped_column(String(64), nullable=False)
    preview: Mapped[str] = mapped_column(String(16), nullable=False)
    last_used_at: Mapped[datetime | None] = mapped_column(
        TIMESTAMP(timezone=True), nullable=True
    )
    revoked_at: Mapped[datetime | None] = mapped_column(
        TIMESTAMP(timezone=True), nullable=True
    )
    revoked_by: Mapped[uuid.UUID | None] = mapped_column(UUID, nullable=True)

    webhook: Mapped[Webhook | None] = relationship(back_populates="api_key")


class Webhook(WorkspaceModel):
    __tablename__ = "webhook"

    id: Mapped[uuid.UUID] = mapped_column(
        UUID,
        default=uuid.uuid4,
        nullable=False,
        unique=True,
        index=True,
    )
    status: Mapped[str] = mapped_column(String(16), default="offline", nullable=False)
    methods: Mapped[list[str]] = mapped_column(
        JSONB,
        default=lambda: ["POST"],
        nullable=False,
        server_default=text("'[\"POST\"]'::jsonb"),
    )
    filters: Mapped[dict[str, Any]] = mapped_column(JSONB, default=dict, nullable=True)
    workflow_id: Mapped[uuid.UUID] = mapped_column(
        UUID,
        ForeignKey("workflow.id", ondelete="CASCADE"),
        nullable=True,
    )
    allowlisted_cidrs: Mapped[list[str]] = mapped_column(
        JSONB,
        default=list,
        nullable=False,
        server_default=text("'[]'::jsonb"),
    )

    workflow: Mapped[Workflow] = relationship(back_populates="webhook")
    api_key: Mapped[WebhookApiKey | None] = relationship(
        "WebhookApiKey",
        back_populates="webhook",
        cascade="all, delete-orphan",
        uselist=False,
        lazy="selectin",
    )

    @property
    def secret(self) -> str:
        secret = os.getenv("TRACECAT__SIGNING_SECRET")
        if not secret:
            raise ValueError("TRACECAT__SIGNING_SECRET is not set")
        # Using legacy format to prevent webhook url changes
        id_part = f"wh-{self.id.hex}"
        return hashlib.sha256(f"{id_part}{secret}".encode()).hexdigest()

    @property
    def url(self) -> str:
        short_wf_id = WorkflowUUID.make_short(self.workflow_id)
        return f"{config.TRACECAT__PUBLIC_API_URL}/webhooks/{short_wf_id}/{self.secret}"

    @property
    def normalized_methods(self) -> tuple[str, ...]:
        return tuple(m.lower() for m in self.methods)

    @property
    def has_active_api_key(self) -> bool:
        return self.api_key is not None and self.api_key.revoked_at is None

    @property
    def api_key_preview(self) -> str | None:
        return self.api_key.preview if self.api_key else None

    @property
    def api_key_created_at(self) -> datetime | None:
        return self.api_key.created_at if self.api_key else None

    @property
    def api_key_last_used_at(self) -> datetime | None:
        return self.api_key.last_used_at if self.api_key else None

    @property
    def api_key_revoked_at(self) -> datetime | None:
        return self.api_key.revoked_at if self.api_key else None


class Schedule(WorkspaceModel):
    __tablename__ = "schedule"

    id: Mapped[uuid.UUID] = mapped_column(
        UUID,
        default=uuid.uuid4,
        nullable=False,
        unique=True,
        index=True,
    )
    status: Mapped[Literal["online", "offline"]] = mapped_column(
        String(16), default="online", nullable=False
    )
    cron: Mapped[str | None] = mapped_column(String, nullable=True)
    inputs: Mapped[dict[str, Any]] = mapped_column(JSONB, default=dict, nullable=True)
    every: Mapped[timedelta | None] = mapped_column(Interval(), nullable=True)
    offset: Mapped[timedelta | None] = mapped_column(
        Interval(),
        nullable=True,
        doc="ISO 8601 duration string",
    )
    start_at: Mapped[datetime | None] = mapped_column(
        TIMESTAMP(timezone=True),
        nullable=True,
        doc="ISO 8601 datetime string",
    )
    end_at: Mapped[datetime | None] = mapped_column(
        TIMESTAMP(timezone=True),
        nullable=True,
        doc="ISO 8601 datetime string",
    )
    timeout: Mapped[float | None] = mapped_column(
        Float,
        nullable=True,
        doc="The maximum number of seconds to wait for the workflow to complete",
    )
    workflow_id: Mapped[uuid.UUID] = mapped_column(
        UUID,
        ForeignKey("workflow.id", ondelete="CASCADE"),
        nullable=True,
    )

    workflow: Mapped[Workflow] = relationship(back_populates="schedules")


class Action(WorkspaceModel):
    """The workspace action state."""

    __tablename__ = "action"

    id: Mapped[uuid.UUID] = mapped_column(
        UUID,
        default=uuid.uuid4,
        nullable=False,
        unique=True,
        index=True,
    )
    type: Mapped[str] = mapped_column(
        String, nullable=False, doc="The action type, i.e. UDF key"
    )
    title: Mapped[str] = mapped_column(String, nullable=False)
    description: Mapped[str] = mapped_column(String, nullable=False)
    status: Mapped[str] = mapped_column(String(16), default="offline", nullable=False)
    inputs: Mapped[str] = mapped_column(
        String,
        default="",
        nullable=False,
        doc=(
            "YAML string containing input configuration. The default value is an empty "
            "string, which is `null` in YAML flow style."
        ),
    )
    control_flow: Mapped[dict[str, Any]] = mapped_column(
        JSONB,
        default=dict,
        nullable=True,
    )
    is_interactive: Mapped[bool] = mapped_column(
        Boolean,
        default=False,
        nullable=False,
        doc="Whether the action is interactive",
    )
    interaction: Mapped[dict[str, Any] | None] = mapped_column(
        JSONB,
        nullable=True,
        doc="The interaction configuration for the action",
    )
    environment: Mapped[str | None] = mapped_column(
        String,
        nullable=True,
        doc="Override environment for this action's execution",
    )
    position_x: Mapped[float] = mapped_column(
        Float,
        default=0.0,
        nullable=False,
        doc="Node X position in workflow canvas",
    )
    position_y: Mapped[float] = mapped_column(
        Float,
        default=0.0,
        nullable=False,
        doc="Node Y position in workflow canvas",
    )
    upstream_edges: Mapped[list[dict[str, Any]]] = mapped_column(
        JSONB,
        default=list,
        nullable=False,
        doc="List of incoming edges: [{'source_id': 'act-xxx', 'source_handle': 'success'}]",
    )
    workflow_id: Mapped[uuid.UUID] = mapped_column(
        UUID,
        ForeignKey("workflow.id", ondelete="CASCADE"),
        nullable=True,
    )

    workflow: Mapped[Workflow] = relationship(back_populates="actions")

    @property
    def ref(self) -> str:
        """Slugified title of the action. Used for references."""
        return action.ref(self.title)


class RegistryRepository(OrganizationModel):
    """A repository of templates and actions."""

    __tablename__ = "registry_repository"
    id: Mapped[uuid.UUID] = mapped_column(
        UUID, default=uuid.uuid4, nullable=False, unique=True
    )
    origin: Mapped[str] = mapped_column(
        String,
        nullable=False,
        unique=True,
        doc=(
            "Tells you where the template action was created from. Can use this to "
            "track the hierarchy of templates."
        ),
    )
    last_synced_at: Mapped[datetime | None] = mapped_column(
        TIMESTAMP(timezone=True), nullable=True
    )
    commit_sha: Mapped[str | None] = mapped_column(
        String,
        nullable=True,
        doc="The SHA of the last commit that was synced from the repository",
    )

    actions: Mapped[list[RegistryAction]] = relationship(
        "RegistryAction",
        back_populates="repository",
        cascade="all, delete",
        lazy="selectin",
    )
    versions: Mapped[list[RegistryVersion]] = relationship(
        "RegistryVersion",
        back_populates="repository",
        cascade="all, delete",
    )


class RegistryAction(OrganizationModel):
    """A registry action.


    A registry action can be a template action or a udf.
    A udf is a python user-defined function that can be used to create new actions.
    A template action is a reusable action that can be used to create new actions.
    Template actions loaded from tracecat base can be cloned but not edited.
    This is to ensure portability of templates across different users/systems.
    Custom template actions can be edited and cloned

    """

    __tablename__ = "registry_action"
    __table_args__ = (
        UniqueConstraint("namespace", "name", name="uq_registry_action_namespace_name"),
    )
    id: Mapped[uuid.UUID] = mapped_column(
        UUID, default=uuid.uuid4, nullable=False, unique=True
    )
    name: Mapped[str] = mapped_column(String, nullable=False)
    description: Mapped[str] = mapped_column(String, nullable=False)
    namespace: Mapped[str] = mapped_column(String, nullable=False)
    origin: Mapped[str] = mapped_column(String, nullable=False)
    type: Mapped[str] = mapped_column(String, nullable=False)
    default_title: Mapped[str | None] = mapped_column(
        String, nullable=True, doc="The default title of the action"
    )
    display_group: Mapped[str | None] = mapped_column(
        String, nullable=True, doc="The presentation group of the action"
    )
    doc_url: Mapped[str | None] = mapped_column(
        String, nullable=True, doc="Link to documentation"
    )
    author: Mapped[str | None] = mapped_column(
        String, nullable=True, doc="Author of the action"
    )
    deprecated: Mapped[str | None] = mapped_column(
        String,
        nullable=True,
        doc="Marks action as deprecated along with message",
    )
    secrets: Mapped[list[dict[str, Any]] | None] = mapped_column(
        JSONB,
        nullable=True,
        doc="The secrets required by the action",
    )
    interface: Mapped[dict[str, Any]] = mapped_column(
        JSONB, nullable=True, doc="The interface of the action"
    )
    implementation: Mapped[dict[str, Any]] = mapped_column(
        JSONB,
        default=dict,
        nullable=True,
        doc="The action's implementation",
    )
    options: Mapped[dict[str, Any]] = mapped_column(
        JSONB,
        default=dict,
        nullable=True,
        doc="The action's options",
    )
    repository_id: Mapped[uuid.UUID] = mapped_column(
        UUID,
        ForeignKey("registry_repository.id", ondelete="CASCADE"),
        nullable=True,
    )

    repository: Mapped[RegistryRepository] = relationship(back_populates="actions")

    @property
    def action(self):
        return f"{self.namespace}.{self.name}"


class RegistryVersion(OrganizationModel):
    """An immutable versioned snapshot of a registry repository.

    Stores frozen manifests (index of actions and how to load them).
    Once created, never modified. Used to pin workflows to specific
    registry versions for reproducible execution.
    """

    __tablename__ = "registry_version"
    __table_args__ = (UniqueConstraint("organization_id", "repository_id", "version"),)

    id: Mapped[uuid.UUID] = mapped_column(
        UUID, default=uuid.uuid4, nullable=False, unique=True, index=True
    )
    repository_id: Mapped[uuid.UUID] = mapped_column(
        UUID,
        ForeignKey("registry_repository.id", ondelete="CASCADE"),
        nullable=False,
    )
    version: Mapped[str] = mapped_column(
        String,
        nullable=False,
        doc="Version string, e.g., '1.0.0', 'tracecat_core@1.2.3'",
    )
    commit_sha: Mapped[str | None] = mapped_column(
        String,
        nullable=True,
        doc="Git commit SHA if applicable",
    )
    manifest: Mapped[dict[str, Any]] = mapped_column(
        JSONB,
        nullable=False,
        doc="Frozen action definitions",
    )
    tarball_uri: Mapped[str] = mapped_column(
        String,
        nullable=False,
        doc="S3 URI to the compressed tarball venv for action execution",
    )

    repository: Mapped[RegistryRepository] = relationship(back_populates="versions")
    index_entries: Mapped[list[RegistryIndex]] = relationship(
        "RegistryIndex",
        back_populates="registry_version",
        cascade="all, delete",
        lazy="selectin",
    )


class RegistryIndex(OrganizationModel):
    """Index of actions from a RegistryVersion manifest for fast lookups.

    Derived from RegistryVersion.manifest - provides fast action lookups
    for UI display and workflow validation. Equivalent to today's RegistryAction
    but scoped to a specific version.
    """

    __tablename__ = "registry_index"
    __table_args__ = (UniqueConstraint("registry_version_id", "namespace", "name"),)

    id: Mapped[uuid.UUID] = mapped_column(
        UUID, default=uuid.uuid4, nullable=False, unique=True, index=True
    )
    registry_version_id: Mapped[uuid.UUID] = mapped_column(
        UUID,
        ForeignKey("registry_version.id", ondelete="CASCADE"),
        nullable=False,
    )
    namespace: Mapped[str] = mapped_column(String, nullable=False, index=True)
    name: Mapped[str] = mapped_column(String, nullable=False, index=True)
    action_type: Mapped[str] = mapped_column(
        String,
        nullable=False,
        doc="Action type: 'udf' or 'template'",
    )
    description: Mapped[str] = mapped_column(String, nullable=False)
    default_title: Mapped[str | None] = mapped_column(
        String, nullable=True, doc="Default title of the action"
    )
    display_group: Mapped[str | None] = mapped_column(
        String, nullable=True, doc="Presentation group of the action"
    )
    doc_url: Mapped[str | None] = mapped_column(
        String, nullable=True, doc="Link to documentation"
    )
    author: Mapped[str | None] = mapped_column(
        String, nullable=True, doc="Author of the action"
    )
    deprecated: Mapped[str | None] = mapped_column(
        String, nullable=True, doc="Deprecation message if deprecated"
    )
    secrets: Mapped[list[dict[str, Any]] | None] = mapped_column(
        JSONB,
        nullable=True,
        doc="Secrets required by the action",
    )
    interface: Mapped[dict[str, Any]] = mapped_column(
        JSONB,
        nullable=True,
        doc="Action interface (expects/returns schema)",
    )
    options: Mapped[dict[str, Any]] = mapped_column(
        JSONB,
        default=dict,
        nullable=True,
        doc="Action options",
    )

    registry_version: Mapped[RegistryVersion] = relationship(
        back_populates="index_entries"
    )

    @property
    def action(self) -> str:
        return f"{self.namespace}.{self.name}"


class OrganizationSetting(OrganizationModel):
    """An organization setting."""

    __tablename__ = "organization_settings"
    id: Mapped[uuid.UUID] = mapped_column(
        UUID,
        default=uuid.uuid4,
        nullable=False,
        unique=True,
        index=True,
    )
    key: Mapped[str] = mapped_column(
        String,
        nullable=False,
        unique=True,
        index=True,
        doc="A unique key that identifies the setting",
    )
    value: Mapped[bytes] = mapped_column(LargeBinary, nullable=False)
    value_type: Mapped[str] = mapped_column(
        String,
        nullable=False,
        doc="The data type of the setting value",
    )
    is_encrypted: Mapped[bool] = mapped_column(
        Boolean,
        nullable=False,
        default=False,
        server_default=text("false"),
        doc="Whether the setting is encrypted",
    )


class Table(WorkspaceModel):
    """Metadata for lookup tables."""

    __tablename__ = "tables"
    __table_args__ = (UniqueConstraint("workspace_id", "name"),)

    id: Mapped[uuid.UUID] = mapped_column(
        UUID,
        default=uuid.uuid4,
        nullable=False,
        unique=True,
        index=True,
    )
    name: Mapped[str] = mapped_column(String, nullable=False, index=True)

    columns: Mapped[list[TableColumn]] = relationship(
        "TableColumn",
        back_populates="table",
        cascade="all, delete",
        lazy="selectin",
    )


class TableColumn(TimestampMixin, Base):
    """Column definitions for tables."""

    __tablename__ = "table_column"
    __table_args__ = (UniqueConstraint("table_id", "name"),)

    id: Mapped[uuid.UUID] = mapped_column(
        UUID,
        default=uuid.uuid4,
        primary_key=True,
        nullable=False,
        unique=True,
        index=True,
    )
    table_id: Mapped[uuid.UUID] = mapped_column(
        UUID,
        ForeignKey("tables.id", ondelete="CASCADE"),
        nullable=True,
    )
    name: Mapped[str] = mapped_column(String, nullable=False, index=True)
    type: Mapped[str] = mapped_column(
        String, nullable=False, doc="SQL type like 'TEXT', 'INTEGER', etc."
    )
    nullable: Mapped[bool] = mapped_column(Boolean, nullable=False, default=True)
    default: Mapped[Any | None] = mapped_column(JSONB, nullable=True)

    options: Mapped[list[str] | None] = mapped_column(JSONB, nullable=True)
    # Relationship back to the table
    table: Mapped[Table] = relationship(
        "Table",
        back_populates="columns",
        lazy="selectin",
    )


class CaseFields(TimestampMixin, Base):
    """A table of fields for a case."""

    __tablename__ = "case_field"
    __table_args__ = (UniqueConstraint("workspace_id", name="uq_case_field_workspace"),)

    id: Mapped[uuid.UUID] = mapped_column(
        UUID,
        default=uuid.uuid4,
        primary_key=True,
        nullable=False,
        unique=True,
        index=True,
    )
    workspace_id: Mapped[WorkspaceID] = mapped_column(
        UUID,
        ForeignKey("workspace.id", ondelete="CASCADE"),
        nullable=False,
        index=True,
    )
    schema: Mapped[dict[str, Any]] = mapped_column(JSONB, default=dict, nullable=False)


class CaseTagLink(Base):
    """Link table for cases and case tags."""

    __tablename__ = "case_tag_link"

    case_id: Mapped[uuid.UUID] = mapped_column(
        UUID,
        ForeignKey("case.id", ondelete="CASCADE"),
        primary_key=True,
    )
    tag_id: Mapped[uuid.UUID] = mapped_column(
        UUID,
        ForeignKey("case_tag.id", ondelete="CASCADE"),
        primary_key=True,
    )


class CaseTag(WorkspaceModel):
    """A tag for organizing and filtering cases."""

    __tablename__ = "case_tag"
    __table_args__ = (
        UniqueConstraint("name", "workspace_id", name="uq_case_tag_name_workspace"),
        UniqueConstraint("ref", "workspace_id", name="uq_case_tag_ref_workspace"),
    )

    id: Mapped[uuid.UUID] = mapped_column(
        UUID,
        default=uuid.uuid4,
        nullable=False,
        unique=True,
        index=True,
    )
    name: Mapped[str] = mapped_column(String, nullable=False, index=True)
    ref: Mapped[str] = mapped_column(String, nullable=False, index=True)
    color: Mapped[str | None] = mapped_column(String, nullable=True)

    workspace: Mapped[Workspace] = relationship(back_populates="case_tags")
    cases: Mapped[list[Case]] = relationship(
        "Case",
        back_populates="tags",
        secondary=CaseTagLink.__table__,
    )


class CaseDurationDefinition(WorkspaceModel):
    """Workspace-defined case duration metric anchored on case events."""

    __tablename__ = "case_duration_definition"
    __table_args__ = (
        UniqueConstraint(
            "workspace_id",
            "name",
            name="uq_case_duration_definition_workspace_name",
        ),
    )

    id: Mapped[uuid.UUID] = mapped_column(
        UUID,
        default=uuid.uuid4,
        nullable=False,
        unique=True,
        index=True,
    )
    name: Mapped[str] = mapped_column(String(255), nullable=False, index=True)
    description: Mapped[str | None] = mapped_column(String(1024), nullable=True)
    start_event_type: Mapped[CaseEventType] = mapped_column(nullable=False)
    start_timestamp_path: Mapped[str] = mapped_column(
        String(255), default="created_at", nullable=False
    )
    start_field_filters: Mapped[dict[str, Any]] = mapped_column(
        JSONB, default=dict, nullable=False
    )
    start_selection: Mapped[CaseDurationAnchorSelection] = mapped_column(
        default=CaseDurationAnchorSelection.FIRST, nullable=False
    )
    end_event_type: Mapped[CaseEventType] = mapped_column(nullable=False)
    end_timestamp_path: Mapped[str] = mapped_column(
        String(255), default="created_at", nullable=False
    )
    end_field_filters: Mapped[dict[str, Any]] = mapped_column(
        JSONB, default=dict, nullable=False
    )
    end_selection: Mapped[CaseDurationAnchorSelection] = mapped_column(
        default=CaseDurationAnchorSelection.FIRST, nullable=False
    )

    workspace: Mapped[Workspace] = relationship(
        back_populates="case_duration_definitions"
    )
    case_durations: Mapped[list[CaseDuration]] = relationship(
        "CaseDuration",
        back_populates="definition",
        cascade="all, delete",
        lazy="selectin",
    )


class CaseDuration(WorkspaceModel):
    """Computed duration values for a case tied to a duration definition."""

    __tablename__ = "case_duration"
    __table_args__ = (
        UniqueConstraint(
            "case_id",
            "definition_id",
            name="uq_case_duration_case_definition",
        ),
    )

    id: Mapped[uuid.UUID] = mapped_column(
        UUID,
        default=uuid.uuid4,
        nullable=False,
        unique=True,
        index=True,
    )
    case_id: Mapped[uuid.UUID] = mapped_column(
        UUID,
        ForeignKey("case.id", ondelete="CASCADE"),
        nullable=False,
    )
    definition_id: Mapped[uuid.UUID] = mapped_column(
        UUID,
        ForeignKey("case_duration_definition.id", ondelete="CASCADE"),
        nullable=False,
    )
    start_event_id: Mapped[uuid.UUID | None] = mapped_column(
        UUID,
        ForeignKey("case_event.id", ondelete="SET NULL"),
        nullable=True,
    )
    end_event_id: Mapped[uuid.UUID | None] = mapped_column(
        UUID,
        ForeignKey("case_event.id", ondelete="SET NULL"),
        nullable=True,
    )
    started_at: Mapped[datetime | None] = mapped_column(
        TIMESTAMP(timezone=True), nullable=True
    )
    ended_at: Mapped[datetime | None] = mapped_column(
        TIMESTAMP(timezone=True), nullable=True
    )
    duration: Mapped[timedelta | None] = mapped_column(Interval(), nullable=True)

    case: Mapped[Case] = relationship(
        "Case",
        back_populates="durations",
        lazy="selectin",
    )
    definition: Mapped[CaseDurationDefinition] = relationship(
        "CaseDurationDefinition",
        back_populates="case_durations",
        lazy="selectin",
    )


class Case(WorkspaceModel):
    """A case represents an incident or issue that needs to be tracked and resolved."""

    __tablename__ = "case"
    __table_args__ = (
        Index("ix_case_cursor_pagination", "workspace_id", "created_at", "id"),
    )

    id: Mapped[uuid.UUID] = mapped_column(
        UUID,
        default=uuid.uuid4,
        nullable=False,
        unique=True,
        index=True,
    )
    case_number: Mapped[int] = mapped_column(
        Integer,
        Identity(start=1, increment=1),
        unique=True,
        nullable=False,
        index=True,
        doc="Auto-incrementing case number for human readable IDs like CASE-1234",
    )
    summary: Mapped[str] = mapped_column(String(255), nullable=False)
    description: Mapped[str] = mapped_column(String(5000), nullable=False)
    priority: Mapped[CasePriority] = mapped_column(
        CASE_PRIORITY_ENUM,
        nullable=False,
    )
    severity: Mapped[CaseSeverity] = mapped_column(
        CASE_SEVERITY_ENUM,
        nullable=False,
    )
    status: Mapped[CaseStatus] = mapped_column(
        CASE_STATUS_ENUM,
        default=CaseStatus.NEW,
        nullable=False,
    )
    payload: Mapped[dict[str, Any] | None] = mapped_column(
        JSONB,
        nullable=True,
        doc="Additional data payload for the case",
    )
    assignee_id: Mapped[uuid.UUID | None] = mapped_column(
        UUID,
        ForeignKey("user.id", ondelete="SET NULL"),
        nullable=True,
        doc="The ID of the user who is assigned to the case.",
    )
    comments: Mapped[list[CaseComment]] = relationship(
        "CaseComment",
        back_populates="case",
        cascade="all, delete",
    )
    events: Mapped[list[CaseEvent]] = relationship(
        "CaseEvent",
        back_populates="case",
        cascade="all, delete",
    )
    durations: Mapped[list[CaseDuration]] = relationship(
        "CaseDuration",
        back_populates="case",
        cascade="all, delete-orphan",
        lazy="selectin",
    )
    attachments: Mapped[list[CaseAttachment]] = relationship(
        "CaseAttachment",
        back_populates="case",
        cascade="all, delete",
    )
    assignee: Mapped[User | None] = relationship(
        "User",
        back_populates="assigned_cases",
        lazy="selectin",
    )
    workspace: Mapped[Workspace] = relationship("Workspace", back_populates="cases")
    tags: Mapped[list[CaseTag]] = relationship(
        "CaseTag",
        secondary=CaseTagLink.__table__,
        back_populates="cases",
        lazy="selectin",
    )
    tasks: Mapped[list[CaseTask]] = relationship(
        "CaseTask",
        back_populates="case",
        cascade="all, delete",
    )

    @property
    def short_id(self) -> str:
        return f"CASE-{self.case_number:04d}"


class CaseComment(WorkspaceModel):
    """A comment on a case."""

    __tablename__ = "case_comment"

    id: Mapped[uuid.UUID] = mapped_column(
        UUID,
        default=uuid.uuid4,
        nullable=False,
        unique=True,
        index=True,
    )
    content: Mapped[str] = mapped_column(String(5000), nullable=False)
    user_id: Mapped[uuid.UUID | None] = mapped_column(
        UUID,
        nullable=True,
        doc="The ID of the user who made the comment. If null, the comment is system generated.",
    )
    parent_id: Mapped[uuid.UUID | None] = mapped_column(
        UUID,
        nullable=True,
        doc="The ID of the parent comment. If null, the comment is a top-level comment.",
    )
    last_edited_at: Mapped[datetime | None] = mapped_column(
        TIMESTAMP(timezone=True), nullable=True
    )
    case_id: Mapped[uuid.UUID] = mapped_column(
        UUID,
        ForeignKey("case.id", ondelete="CASCADE"),
        nullable=False,
    )

    case: Mapped[Case] = relationship("Case", back_populates="comments")


class CaseEvent(WorkspaceModel):
    """A activity record for a case.

    Uses a tagged union pattern where the 'type' field indicates the kind of activity,
    and the 'data' field contains variant-specific information for that activity type.
    """

    __tablename__ = "case_event"

    id: Mapped[uuid.UUID] = mapped_column(
        UUID,
        default=uuid.uuid4,
        nullable=False,
        unique=True,
        index=True,
    )
    type: Mapped[CaseEventType] = mapped_column(nullable=False)
    data: Mapped[dict[str, Any]] = mapped_column(
        JSONB,
        default=dict,
        nullable=True,
        doc="Variant-specific data for this event type",
    )
    user_id: Mapped[uuid.UUID | None] = mapped_column(
        UUID,
        nullable=True,
        doc="The ID of the user who made the event. If null, the event is system generated.",
    )
    case_id: Mapped[uuid.UUID] = mapped_column(
        UUID,
        ForeignKey("case.id", ondelete="CASCADE"),
        nullable=False,
    )

    case: Mapped[Case] = relationship("Case", back_populates="events")


class CaseTask(WorkspaceModel):
    __tablename__ = "case_task"

    id: Mapped[uuid.UUID] = mapped_column(
        UUID,
        default=uuid.uuid4,
        nullable=False,
        unique=True,
        index=True,
    )
    case_id: Mapped[uuid.UUID] = mapped_column(
        UUID,
        ForeignKey("case.id", ondelete="CASCADE"),
        nullable=False,
    )
    title: Mapped[str] = mapped_column(String(255), nullable=False)
    description: Mapped[str | None] = mapped_column(String(1000), nullable=True)
    priority: Mapped[CasePriority] = mapped_column(
        CASE_PRIORITY_ENUM,
        default=CasePriority.UNKNOWN,
        nullable=False,
        doc="Task priority level",
    )
    status: Mapped[CaseTaskStatus] = mapped_column(
        CASE_TASK_STATUS_ENUM,
        default=CaseTaskStatus.TODO,
        nullable=False,
    )
    assignee_id: Mapped[uuid.UUID | None] = mapped_column(
        UUID,
        ForeignKey("user.id", ondelete="SET NULL"),
        nullable=True,
    )
    workflow_id: Mapped[uuid.UUID | None] = mapped_column(
        UUID,
        ForeignKey("workflow.id", ondelete="SET NULL"),
        nullable=True,
    )
    default_trigger_values: Mapped[dict[str, Any] | None] = mapped_column(
        JSONB,
        nullable=True,
        doc="The default trigger values for the task.",
    )

    case: Mapped[Case] = relationship("Case", back_populates="tasks")
    assignee: Mapped[User | None] = relationship("User", lazy="selectin")
    workflow: Mapped[Workflow | None] = relationship("Workflow", lazy="selectin")


class Interaction(WorkspaceModel):
    """Database model for storing workflow interaction state.

    This table stores the state of interactions within workflows, allowing us
    to query them without relying on Temporal's event replay.
    """

    __tablename__ = "interaction"

    id: Mapped[uuid.UUID] = mapped_column(
        UUID,
        default=uuid.uuid4,
        nullable=False,
        unique=True,
        index=True,
    )
    wf_exec_id: Mapped[str] = mapped_column(String, nullable=False, index=True)
    action_ref: Mapped[str] = mapped_column(String, nullable=False)
    action_type: Mapped[str] = mapped_column(String, nullable=False)
    type: Mapped[InteractionType] = mapped_column(nullable=False)
    status: Mapped[InteractionStatus] = mapped_column(
        INTERACTION_STATUS_ENUM,
        default=InteractionStatus.PENDING,
        nullable=False,
        index=True,
    )
    request_payload: Mapped[dict[str, Any] | None] = mapped_column(
        JSONB,
        nullable=True,
        doc="Data sent for the interaction",
    )
    response_payload: Mapped[dict[str, Any] | None] = mapped_column(
        JSONB,
        nullable=True,
        doc="Data received from the interaction",
    )
    expires_at: Mapped[datetime | None] = mapped_column(
        TIMESTAMP(),
        nullable=True,
        doc="Timestamp for when the interaction expires",
    )
    actor: Mapped[str | None] = mapped_column(
        String,
        nullable=True,
        doc="ID of the user/actor who responded",
    )


class Approval(WorkspaceModel):
    """Database model for storing agent tool approval state."""

    __tablename__ = "approval"
    __table_args__ = (
        UniqueConstraint(
            "workspace_id",
            "session_id",
            "tool_call_id",
            name="uq_approval_workspace_session_tool",
        ),
    )

    id: Mapped[uuid.UUID] = mapped_column(
        UUID,
        default=uuid.uuid4,
        nullable=False,
        unique=True,
        index=True,
        doc="Unique approval identifier",
    )
    session_id: Mapped[uuid.UUID] = mapped_column(
        UUID,
        nullable=False,
        index=True,
        doc="Agent session identifier",
    )
    tool_call_id: Mapped[str] = mapped_column(
        String,
        nullable=False,
        index=True,
        doc="Identifier of the deferred tool call",
    )
    tool_name: Mapped[str] = mapped_column(
        String,
        nullable=False,
        doc="Name of the tool requiring approval",
    )
    tool_call_args: Mapped[dict[str, Any] | None] = mapped_column(
        JSONB,
        nullable=True,
        doc="Tool call arguments captured at approval request time",
    )
    status: Mapped[ApprovalStatus] = mapped_column(
        APPROVAL_STATUS_ENUM,
        default=ApprovalStatus.PENDING,
        nullable=False,
        index=True,
    )
    reason: Mapped[str | None] = mapped_column(
        String,
        nullable=True,
        doc="Optional reason for approval decision",
    )
    decision: Mapped[bool | dict[str, Any] | None] = mapped_column(
        JSONB,
        nullable=True,
        doc=(
            "Deferred tool result decision (approved/denied with override args or rejection reason)"
        ),
    )
    approved_by: Mapped[uuid.UUID | None] = mapped_column(
        UUID,
        ForeignKey("user.id"),
        nullable=True,
        doc="User who approved this request",
    )
    approved_at: Mapped[datetime | None] = mapped_column(
        TIMESTAMP(timezone=True), nullable=True
    )


class AgentPreset(WorkspaceModel):
    """Database model for storing reusable agent preset configurations."""

    __tablename__ = "agent_preset"
    __table_args__ = (
        UniqueConstraint("workspace_id", "slug", name="uq_agent_preset_workspace_slug"),
    )

    id: Mapped[uuid.UUID] = mapped_column(
        UUID,
        default=uuid.uuid4,
        nullable=False,
        unique=True,
        index=True,
        doc="Unique agent preset identifier",
    )
    name: Mapped[str] = mapped_column(
        String(120), nullable=False, doc="Human readable preset name"
    )
    slug: Mapped[str] = mapped_column(
        String(160),
        nullable=False,
        index=True,
        doc="Stable slug identifier used for lookups",
    )
    description: Mapped[str | None] = mapped_column(
        String(1000),
        nullable=True,
        doc="Optional description for the preset",
    )
    instructions: Mapped[str | None] = mapped_column(
        Text,
        nullable=True,
        doc="System instructions for the agent",
    )
    model_name: Mapped[str] = mapped_column(
        String(120), nullable=False, doc="Model name used for execution"
    )
    model_provider: Mapped[str] = mapped_column(
        String(120), nullable=False, doc="LLM provider identifier"
    )
    base_url: Mapped[str | None] = mapped_column(
        String(500),
        nullable=True,
        doc="Optional model base URL override",
    )
    output_type: Mapped[dict[str, Any] | str | None] = mapped_column(
        JSONB,
        nullable=True,
        doc="Optional structured output type definition",
    )
    actions: Mapped[list[str] | None] = mapped_column(
        JSONB,
        nullable=True,
        doc="Tool identifiers available to the agent",
    )
    namespaces: Mapped[list[str] | None] = mapped_column(
        JSONB,
        nullable=True,
        doc="Tool namespaces available to the agent",
    )
    tool_approvals: Mapped[dict[str, bool] | None] = mapped_column(
        JSONB,
        nullable=True,
        doc="Tool approval requirements by tool name",
    )
    mcp_integrations: Mapped[list[str] | None] = mapped_column(
        JSONB,
        nullable=True,
        doc="MCP integrations to use",
    )
    retries: Mapped[int] = mapped_column(
        Integer, default=3, nullable=False, doc="Maximum retry attempts per run"
    )

    workspace: Mapped[Workspace] = relationship(back_populates="agent_presets")
    chats: Mapped[list[Chat]] = relationship(
        "Chat",
        back_populates="agent_preset",
        cascade="save-update",
    )


class File(WorkspaceModel):
    """A file entity with content-addressable storage using SHA256."""

    __tablename__ = "file"

    id: Mapped[uuid.UUID] = mapped_column(
        UUID,
        default=uuid.uuid4,
        nullable=False,
        unique=True,
        index=True,
    )
    sha256: Mapped[str] = mapped_column(
        String(64),
        nullable=False,
        index=True,
        doc="SHA256 hash for content-addressable storage and deduplication",
    )
    name: Mapped[str] = mapped_column(
        String(config.TRACECAT__MAX_ATTACHMENT_FILENAME_LENGTH),
        nullable=False,
        doc="Original filename when uploaded",
    )
    content_type: Mapped[str] = mapped_column(
        String(255),
        nullable=False,
        doc="MIME type of the file",
    )
    size: Mapped[int] = mapped_column(
        Integer,
        nullable=False,
        doc="File size in bytes",
    )
    creator_id: Mapped[uuid.UUID | None] = mapped_column(
        UUID,
        nullable=True,
        doc="ID of the user who uploaded the file. If None, assume is system created.",
    )
    deleted_at: Mapped[datetime | None] = mapped_column(
        TIMESTAMP(timezone=True),
        nullable=True,
        doc="Timestamp for soft deletion",
    )
    attachments: Mapped[list[CaseAttachment]] = relationship(
        "CaseAttachment",
        back_populates="file",
        cascade="all, delete",
    )

    @hybrid_property
    def is_deleted(self) -> bool:
        """Check if file is soft deleted."""
        return self.deleted_at is not None


class CaseAttachment(TimestampMixin, Base):
    """Link table between cases and files."""

    __tablename__ = "case_attachment"
    __table_args__ = (
        UniqueConstraint("case_id", "file_id", name="uq_case_attachment_case_file"),
    )

    id: Mapped[uuid.UUID] = mapped_column(
        UUID,
        default=uuid.uuid4,
        primary_key=True,
        nullable=False,
        unique=True,
        index=True,
    )
    case_id: Mapped[uuid.UUID] = mapped_column(
        UUID,
        ForeignKey("case.id", ondelete="CASCADE"),
        nullable=False,
    )
    file_id: Mapped[uuid.UUID] = mapped_column(
        UUID,
        ForeignKey("file.id", ondelete="CASCADE"),
        nullable=False,
    )

    case: Mapped[Case] = relationship(
        "Case",
        back_populates="attachments",
    )
    file: Mapped[File] = relationship(
        "File",
        back_populates="attachments",
    )

    @hybrid_property
    def storage_path(self) -> str:
        """Generate the storage path for case attachments."""
        return f"attachments/{self.file.sha256}"


class OAuthIntegration(TimestampMixin, Base):
    """Store user integrations with external services."""

    __tablename__ = "oauth_integration"
    __table_args__ = (
        UniqueConstraint(
            "workspace_id",
            "provider_id",
            "user_id",
            "grant_type",
            name="uq_oauth_integration_workspace_provider_user_flow",
        ),
    )

    id: Mapped[uuid.UUID] = mapped_column(
        UUID,
        default=uuid.uuid4,
        primary_key=True,
        nullable=False,
        unique=True,
        index=True,
    )
    # Workspace
    workspace_id: Mapped[WorkspaceID] = mapped_column(
        UUID,
        ForeignKey("workspace.id", ondelete="CASCADE"),
        nullable=True,
    )
    user_id: Mapped[uuid.UUID | None] = mapped_column(
        UUID,
        ForeignKey("user.id", ondelete="CASCADE"),
        nullable=True,
    )
    provider_id: Mapped[str] = mapped_column(
        String,
        nullable=False,
        index=True,
    )
    encrypted_access_token: Mapped[bytes] = mapped_column(
        LargeBinary,
        nullable=False,
    )
    encrypted_refresh_token: Mapped[bytes | None] = mapped_column(
        LargeBinary,
        nullable=True,
    )
    encrypted_client_id: Mapped[bytes | None] = mapped_column(
        LargeBinary,
        nullable=True,
    )
    encrypted_client_secret: Mapped[bytes | None] = mapped_column(
        LargeBinary,
        nullable=True,
    )
    use_workspace_credentials: Mapped[bool] = mapped_column(
        Boolean,
        default=False,
        nullable=False,
    )
    token_type: Mapped[str] = mapped_column(
        String,
        default="Bearer",
        nullable=False,
    )
    expires_at: Mapped[datetime | None] = mapped_column(
        TIMESTAMP(timezone=True),
        nullable=True,
    )
    scope: Mapped[str | None] = mapped_column(
        String,
        nullable=True,
    )
    requested_scopes: Mapped[str | None] = mapped_column(
        String,
        nullable=True,
    )
    grant_type: Mapped[OAuthGrantType] = mapped_column(
        Enum(OAuthGrantType, name="oauthgranttype"),
        default=OAuthGrantType.AUTHORIZATION_CODE,
        nullable=False,
    )
    authorization_endpoint: Mapped[str | None] = mapped_column(
        Text,
        nullable=True,
    )
    token_endpoint: Mapped[str | None] = mapped_column(
        Text,
        nullable=True,
    )

    # Relationships
    user: Mapped[User | None] = relationship("User")
    workspace: Mapped[Workspace] = relationship(
        "Workspace", back_populates="integrations"
    )

    @property
    def is_expired(self) -> bool:
        """Check if the access token is expired."""
        if self.expires_at is None:
            return False
        return datetime.now(UTC) >= self.expires_at

    @property
    def needs_refresh(self) -> bool:
        """Check if the token needs to be refreshed soon (within 5 minutes)."""
        if self.expires_at is None:
            return False
        return datetime.now(UTC) >= (self.expires_at - timedelta(minutes=5))

    @property
    def status(self) -> IntegrationStatus:
        """Get the status of the integration."""
        # Is configured: Has client ID and Secret
        is_configured = (
            self.encrypted_client_id is not None
            and self.encrypted_client_secret is not None
        )

        # Is connected: Successfully authenticated
        is_connected = len(self.encrypted_access_token) > 0

        # Return status based on conditions
        if is_connected:
            return IntegrationStatus.CONNECTED
        elif is_configured:
            return IntegrationStatus.CONFIGURED
        else:
            return IntegrationStatus.NOT_CONFIGURED


class WorkspaceOAuthProvider(TimestampMixin, Base):
    """Custom OAuth providers defined within a workspace."""

    __tablename__ = "oauth_provider"
    __table_args__ = (
        UniqueConstraint(
            "workspace_id",
            "provider_id",
            "grant_type",
            name="uq_oauth_provider_workspace_provider_grant_type",
        ),
    )

    id: Mapped[uuid.UUID] = mapped_column(
        UUID,
        default=uuid.uuid4,
        primary_key=True,
        nullable=False,
        unique=True,
        index=True,
    )
    workspace_id: Mapped[WorkspaceID] = mapped_column(
        UUID,
        ForeignKey("workspace.id", ondelete="CASCADE"),
        nullable=False,
    )
    provider_id: Mapped[str] = mapped_column(
        String,
        nullable=False,
        index=True,
        doc="Unique identifier for the custom OAuth provider",
    )
    name: Mapped[str] = mapped_column(
        String,
        nullable=False,
        doc="Display name for the custom provider",
    )
    description: Mapped[str | None] = mapped_column(
        String,
        nullable=True,
        doc="Optional description for the custom provider",
    )
    grant_type: Mapped[OAuthGrantType] = mapped_column(
        Enum(OAuthGrantType, name="oauthgranttype"),
        nullable=False,
        doc="OAuth grant type supported by this provider",
    )
    authorization_endpoint: Mapped[str] = mapped_column(
        Text,
        nullable=False,
        doc="Default OAuth authorization endpoint for this provider",
    )
    token_endpoint: Mapped[str] = mapped_column(
        Text,
        nullable=False,
        doc="Default OAuth token endpoint for this provider",
    )
    scopes: Mapped[list[str]] = mapped_column(
        JSONB,
        nullable=False,
        server_default=text("'[]'::jsonb"),
        doc="Default OAuth scopes requested by this provider",
    )

    workspace: Mapped[Workspace] = relationship(
        "Workspace",
        back_populates="oauth_providers",
    )


MCP_AUTH_TYPE_ENUM = Enum(MCPAuthType, name="mcpauthtype")


class MCPIntegration(TimestampMixin, Base):
    """Store MCP integrations for a workspace."""

    __tablename__ = "mcp_integration"
    __table_args__ = (
        UniqueConstraint(
            "workspace_id", "slug", name="uq_mcp_integration_workspace_slug"
        ),
    )

    id: Mapped[uuid.UUID] = mapped_column(
        UUID,
        default=uuid.uuid4,
        primary_key=True,
        nullable=False,
        unique=True,
        index=True,
        doc="Unique MCP integration identifier",
    )
    workspace_id: Mapped[WorkspaceID] = mapped_column(
        UUID,
        ForeignKey("workspace.id", ondelete="CASCADE"),
        nullable=False,
        doc="Workspace ID associated with this MCP integration",
    )
    name: Mapped[str] = mapped_column(
        String,
        nullable=False,
        doc="Human readable name of the MCP integration",
    )
    description: Mapped[str | None] = mapped_column(
        String,
        nullable=True,
        doc="Optional description of the MCP integration",
    )
    slug: Mapped[str] = mapped_column(
        String,
        nullable=False,
        doc="Slug of the MCP integration",
    )
    server_uri: Mapped[str] = mapped_column(
        String,
        nullable=False,
        doc="URL of the MCP server",
    )
    auth_type: Mapped[MCPAuthType] = mapped_column(
        MCP_AUTH_TYPE_ENUM,
        nullable=False,
        doc="Authentication type for the MCP integration",
    )
    oauth_integration_id: Mapped[uuid.UUID | None] = mapped_column(
        UUID,
        ForeignKey("oauth_integration.id", ondelete="SET NULL"),
        nullable=True,
        doc="OAuth integration associated with this MCP integration",
    )
    encrypted_headers: Mapped[bytes | None] = mapped_column(
        LargeBinary,
        nullable=True,
        doc="Encrypted custom credentials (API key, bearer token, or JSON headers) for custom auth type",
    )

    oauth_integration: Mapped[OAuthIntegration | None] = relationship(
        "OAuthIntegration",
        uselist=False,
        lazy="selectin",
    )


class OAuthStateDB(TimestampMixin, Base):
    """Store OAuth state parameters for CSRF protection during OAuth flows."""

    __tablename__ = "oauth_state"
    __table_args__ = (Index("ix_oauth_state_expires_at", "expires_at"),)

    state: Mapped[uuid.UUID] = mapped_column(
        UUID,
        default=uuid.uuid4,
        primary_key=True,
        nullable=False,
        doc="Unique state identifier for OAuth flow",
    )
    workspace_id: Mapped[uuid.UUID] = mapped_column(
        UUID,
        ForeignKey("workspace.id", ondelete="CASCADE"),
        nullable=False,
        doc="Workspace ID associated with this OAuth flow",
    )
    user_id: Mapped[uuid.UUID] = mapped_column(
        UUID,
        ForeignKey("user.id", ondelete="CASCADE"),
        nullable=False,
        doc="User ID initiating the OAuth flow",
    )
    provider_id: Mapped[str] = mapped_column(
        String,
        nullable=False,
        doc="Provider ID for this OAuth flow",
    )
    expires_at: Mapped[datetime] = mapped_column(
        TIMESTAMP(timezone=True),
        nullable=False,
        doc="When this state expires",
    )
    code_verifier: Mapped[str | None] = mapped_column(
        Text,
        nullable=True,
        doc="PKCE code verifier for OAuth 2.1 flows",
    )

    # Relationships
    workspace: Mapped[Workspace] = relationship()
    user: Mapped[User] = relationship()


class Chat(WorkspaceModel):
    """A chat between a user and an AI agent."""

    __tablename__ = "chat"

    id: Mapped[uuid.UUID] = mapped_column(
        UUID,
        default=uuid.uuid4,
        nullable=False,
        unique=True,
        index=True,
    )
    title: Mapped[str] = mapped_column(
        String,
        default="New Chat",
        nullable=False,
        doc="Human-readable title for the chat",
    )
    user_id: Mapped[uuid.UUID] = mapped_column(
        UUID,
        ForeignKey("user.id", ondelete="CASCADE"),
        nullable=False,
    )
    entity_type: Mapped[str] = mapped_column(
        String,
        nullable=False,
        doc="The entity associated with this chat. e.g. a case",
    )
    entity_id: Mapped[uuid.UUID] = mapped_column(
        UUID,
        nullable=False,
        doc="The polymorphic id of the associated entity.",
    )
    tools: Mapped[list[str]] = mapped_column(
        JSONB,
        default=list,
        nullable=True,
        doc="The tools available to the agent for this chat.",
    )
    agent_preset_id: Mapped[uuid.UUID | None] = mapped_column(
        UUID,
        ForeignKey("agent_preset.id", ondelete="SET NULL"),
        nullable=True,
        doc="Optional agent preset used for this chat session.",
    )
    last_stream_id: Mapped[str | None] = mapped_column(
        String(128),
        nullable=True,
        doc="Last processed Redis stream ID for this chat.",
    )

    user: Mapped[User] = relationship("User", back_populates="chats")
    messages: Mapped[list[ChatMessage]] = relationship(
        "ChatMessage",
        back_populates="chat",
        cascade="all, delete",
        order_by="ChatMessage.created_at.asc()",
    )
    agent_preset: Mapped[AgentPreset | None] = relationship(
        "AgentPreset",
        back_populates="chats",
        lazy="joined",
    )


class ChatMessage(WorkspaceModel):
    """A message in a chat."""

    __tablename__ = "chat_message"

    id: Mapped[uuid.UUID] = mapped_column(
        UUID,
        default=uuid.uuid4,
        nullable=False,
        unique=True,
        index=True,
    )
    kind: Mapped[str] = mapped_column(String, nullable=False, doc="The kind of message")
    data: Mapped[dict[str, Any]] = mapped_column(
        JSONB,
        default=dict,
        nullable=True,
        doc="The data of the message.",
    )
    chat_id: Mapped[uuid.UUID] = mapped_column(
        UUID,
        ForeignKey("chat.id", ondelete="CASCADE"),
        nullable=False,
    )

    chat: Mapped[Chat] = relationship("Chat", back_populates="messages")


class Tag(WorkspaceModel):
    """A workflow tag for organizing and filtering workflows."""

    __tablename__ = "tag"
    __table_args__ = (
        UniqueConstraint("name", "workspace_id", name="uq_tag_name_workspace"),
        UniqueConstraint("ref", "workspace_id", name="uq_tag_ref_workspace"),
    )

    id: Mapped[uuid.UUID] = mapped_column(
        UUID,
        default=uuid.uuid4,
        nullable=False,
        unique=True,
        index=True,
    )
    name: Mapped[str] = mapped_column(String, nullable=False, index=True)
    ref: Mapped[str] = mapped_column(
        String,
        nullable=False,
        index=True,
        doc="Slug-like identifier derived from the name, used for API lookups alongside uuid.UUID",
    )
    color: Mapped[str | None] = mapped_column(String, nullable=True)

    workspace: Mapped[Workspace] = relationship(back_populates="workflow_tags")
    workflows: Mapped[list[Workflow]] = relationship(
        "Workflow",
        secondary=WorkflowTag.__table__,
        back_populates="tags",
    )<|MERGE_RESOLUTION|>--- conflicted
+++ resolved
@@ -507,7 +507,9 @@
         ForeignKey("workflow.id", ondelete="CASCADE"),
     )
     content: Mapped[dict[str, Any]] = mapped_column(JSONB, nullable=True, default=dict)
-<<<<<<< HEAD
+    alias: Mapped[str | None] = mapped_column(
+        String, nullable=True, index=True, doc="Workflow alias at commit time"
+    )
     registry_lock: Mapped[dict[str, str] | None] = mapped_column(
         JSONB,
         nullable=True,
@@ -515,10 +517,6 @@
             "Frozen registry versions at commit time. "
             "Maps repository origin to version string."
         ),
-=======
-    alias: Mapped[str | None] = mapped_column(
-        String, nullable=True, index=True, doc="Workflow alias at commit time"
->>>>>>> eff2cbdd
     )
 
     workflow: Mapped[Workflow] = relationship(back_populates="definitions")
