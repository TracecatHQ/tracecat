--- conflicted
+++ resolved
@@ -20,10 +20,7 @@
 | core.cases     | list_comments   | -       |
 | core.cases     | update_case     | -       |
 | core.cases     | update_comment  | -       |
-<<<<<<< HEAD
-=======
 | core.cases     | search_cases    | -       |
->>>>>>> 53cad444
 | core.table     | delete_row      | -       |
 | core.table     | insert_row      | -       |
 | core.table     | lookup          | -       |
@@ -42,21 +39,30 @@
 
 <Note>Integration namespaces are prefixed with `tools.`.</Note>
 
-<<<<<<< HEAD
-| Namespace              | Function                    | Secrets                   |
-| ---------------------- | --------------------------- | ------------------------- |
-| tools.amazon_s3        | download_object             | `amazon_s3`               |
-| tools.amazon_s3        | parse_uri                   | `amazon_s3`               |
-| tools.ansible          | run_playbook                | `ansible`                 |
-| tools.aws_boto3        | call_api                    | `aws`                     |
-| tools.aws_boto3        | call_paginated_api          | `aws`                     |
-| tools.crowdsec         | lookup_ip_address           | `crowdsec_cti`, `ssl`     |
-| tools.crowdstrike      | list_alerts                 | `crowdstrike`             |
-| tools.crowdstrike      | list_cases                  | `crowdstrike`             |
-| tools.crowdstrike      | list_detects                | `crowdstrike`             |
-| tools.datadog          | list_security_signals       | `datadog`, `ssl`          |
-| tools.elastic_security | list_detection_signals      | `elastic_security`, `ssl` |
-| tools.falconpy         | call_command                | `crowdstrike`             |
+| Namespace              | Function                                | Secrets                   |
+| ---------------------- | --------------------------------------- | ------------------------- |
+| tools.alertmedia       | create_trip                             | `alertmedia`, `ssl`       |
+| tools.alertmedia       | delete_trip                             | `alertmedia`, `ssl`       |
+| tools.alertmedia       | get_travel_events                       | `alertmedia`, `ssl`       |
+| tools.alertmedia       | get_user_trip_by_id                     | `alertmedia`, `ssl`       |
+| tools.alertmedia       | get_user_trips                          | `alertmedia`, `ssl`       |
+| tools.alertmedia       | search_trips                            | `alertmedia`, `ssl`       |
+| tools.alertmedia       | search_users                            | `alertmedia`, `ssl`       |
+| tools.alertmedia       | update_trip                             | `alertmedia`, `ssl`       |
+| tools.amazon_s3        | download_object                         | `amazon_s3`               |
+| tools.amazon_s3        | parse_uri                               | `amazon_s3`               |
+| tools.ansible          | run_playbook                            | `ansible`                 |
+| tools.aws_boto3        | call_api                                | `aws`                     |
+| tools.aws_boto3        | call_paginated_api                      | `aws`                     |
+| tools.crowdsec         | lookup_ip_address                       | `crowdsec_cti`, `ssl`     |
+| tools.crowdstrike      | list_alerts                             | `crowdstrike`             |
+| tools.crowdstrike      | list_cases                              | `crowdstrike`             |
+| tools.crowdstrike      | list_detects                            | `crowdstrike`             |
+| tools.datadog          | list_security_signals                   | `datadog`, `ssl`          |
+| tools.elastic_security | list_detection_signals                  | `elastic_security`, `ssl` |
+| tools.falconpy         | call_command                            | `crowdstrike`             |
+| tools.google_api       | get_access_token                        | `google_api`              |
+| tools.google_maps      | get_location_data                       | `google_maps`, `ssl`      |
 | tools.gophish          | create_campaign             | `gophish`                 |
 | tools.gophish          | create_group                | `gophish`                 |
 | tools.gophish          | create_landing_page         | `gophish`                 |
@@ -85,100 +91,6 @@
 | tools.gophish          | modify_landing_page         | `gophish`                 |
 | tools.gophish          | modify_sending_profile      | `gophish`                 |
 | tools.gophish          | modify_template             | `gophish`                 |
-| tools.google_api       | get_access_token            | `google_api`              |
-| tools.ipinfo           | lookup_ip_address           | `ipinfo`, `ssl`           |
-| tools.jamf             | get_access_token            | `jamf`                    |
-| tools.jamf             | list_computers              | `jamf`, `ssl`             |
-| tools.jamf             | lock_device                 | `jamf`, `ssl`             |
-| tools.jira             | add_issue_comment           | `jira`, `ssl`             |
-| tools.jira             | create_issue                | `jira`, `ssl`             |
-| tools.jira             | get_fields                  | `jira`, `ssl`             |
-| tools.jira             | get_priorities              | `jira`, `ssl`             |
-| tools.jira             | get_priority_schemes        | `jira`, `ssl`             |
-| tools.jira             | get_projects                | `jira`, `ssl`             |
-| tools.jira             | get_transitions             | `jira`, `ssl`             |
-| tools.jira             | update_issue_description    | `jira`, `ssl`             |
-| tools.jira             | update_issue_fields         | `jira`, `ssl`             |
-| tools.jira             | update_issue_status         | `jira`, `ssl`             |
-| tools.ldap             | add_entry                   | `ldap`                    |
-| tools.ldap             | delete_entry                | `ldap`                    |
-| tools.ldap             | modify_entry                | `ldap`                    |
-| tools.ldap             | search_entries              | `ldap`                    |
-| tools.microsoft_graph  | get_access_token            | `microsoft_graph`         |
-| tools.okta             | lookup_user_by_email        | `okta`, `ssl`             |
-| tools.okta             | revoke_sessions             | `okta`, `ssl`             |
-| tools.pagerduty        | acknowledge_event           | -                         |
-| tools.pagerduty        | get_all_schedules           | `pagerduty`               |
-| tools.pagerduty        | get_contact_methods         | `pagerduty`               |
-| tools.pagerduty        | get_incident_data           | `pagerduty`               |
-| tools.pagerduty        | get_incidents               | `pagerduty`               |
-| tools.pagerduty        | get_user_notification_rules | `pagerduty`               |
-| tools.pagerduty        | get_users_on_call           | `pagerduty`               |
-| tools.pagerduty        | resolve_event               | -                         |
-| tools.pagerduty        | trigger_event               | -                         |
-| tools.phishlabs        | get_case_data               | `phishlabs`               |
-| tools.phishlabs        | get_feed_data               | `phishlabs`               |
-| tools.phishlabs        | get_threat_data             | `phishlabs`               |
-| tools.pymongo          | execute_operation           | `mongodb`                 |
-| tools.sentinel_one     | list_threats                | `sentinel_one`, `ssl`     |
-| tools.slack            | ask_text_input              | `slack`                   |
-| tools.slack            | lookup_user_by_email        | `slack`                   |
-| tools.slack            | post_message                | `slack`                   |
-| tools.slack            | post_notification           | `slack`                   |
-| tools.slack            | post_update                 | `slack`                   |
-| tools.slack            | revoke_sessions             | `slack`                   |
-| tools.slack_blocks     | format_choices              | -                         |
-| tools.slack_blocks     | format_fields               | -                         |
-| tools.slack_blocks     | format_fields_context       | -                         |
-| tools.slack_blocks     | format_links                | -                         |
-| tools.slack_blocks     | format_text_input           | -                         |
-| tools.slack_elements   | format_overflow_menu        | -                         |
-| tools.slack_sdk        | call_method                 | `slack`                   |
-| tools.slack_sdk        | call_paginated_method       | `slack`                   |
-| tools.splunk           | search_events               | `splunk`, `ssl`           |
-| tools.thehive          | add_case_comment            | `ssl`, `thehive`          |
-| tools.thehive          | create_case                 | `ssl`, `thehive`          |
-| tools.thehive          | update_case_description     | `ssl`, `thehive`          |
-| tools.thehive          | update_case_fields          | `ssl`, `thehive`          |
-| tools.thehive          | update_case_status          | `ssl`, `thehive`          |
-| tools.threatstream     | lookup_domain               | `ssl`, `threatstream`     |
-| tools.threatstream     | lookup_email                | `ssl`, `threatstream`     |
-| tools.threatstream     | lookup_file_hash            | `ssl`, `threatstream`     |
-| tools.threatstream     | lookup_ip_address           | `ssl`, `threatstream`     |
-| tools.threatstream     | lookup_url                  | `ssl`, `threatstream`     |
-| tools.urlscan          | lookup_url                  | `ssl`, `urlscan`          |
-| tools.virustotal       | lookup_domain               | `ssl`, `virustotal`       |
-| tools.virustotal       | lookup_file_hash            | `ssl`, `virustotal`       |
-| tools.virustotal       | lookup_ip_address           | `ssl`, `virustotal`       |
-| tools.virustotal       | lookup_url                  | `ssl`, `virustotal`       |
-| tools.wazuh            | active_response             | `ssl`, `wazuh_wui`        |
-| tools.wazuh            | get_access_token            | `wazuh_wui`               |
-| tools.wazuh            | update_agents               | `ssl`, `wazuh_wui`        |
-=======
-| Namespace              | Function                                | Secrets                   |
-| ---------------------- | --------------------------------------- | ------------------------- |
-| tools.alertmedia       | create_trip                             | `alertmedia`, `ssl`       |
-| tools.alertmedia       | delete_trip                             | `alertmedia`, `ssl`       |
-| tools.alertmedia       | get_travel_events                       | `alertmedia`, `ssl`       |
-| tools.alertmedia       | get_user_trip_by_id                     | `alertmedia`, `ssl`       |
-| tools.alertmedia       | get_user_trips                          | `alertmedia`, `ssl`       |
-| tools.alertmedia       | search_trips                            | `alertmedia`, `ssl`       |
-| tools.alertmedia       | search_users                            | `alertmedia`, `ssl`       |
-| tools.alertmedia       | update_trip                             | `alertmedia`, `ssl`       |
-| tools.amazon_s3        | download_object                         | `amazon_s3`               |
-| tools.amazon_s3        | parse_uri                               | `amazon_s3`               |
-| tools.ansible          | run_playbook                            | `ansible`                 |
-| tools.aws_boto3        | call_api                                | `aws`                     |
-| tools.aws_boto3        | call_paginated_api                      | `aws`                     |
-| tools.crowdsec         | lookup_ip_address                       | `crowdsec_cti`, `ssl`     |
-| tools.crowdstrike      | list_alerts                             | `crowdstrike`             |
-| tools.crowdstrike      | list_cases                              | `crowdstrike`             |
-| tools.crowdstrike      | list_detects                            | `crowdstrike`             |
-| tools.datadog          | list_security_signals                   | `datadog`, `ssl`          |
-| tools.elastic_security | list_detection_signals                  | `elastic_security`, `ssl` |
-| tools.falconpy         | call_command                            | `crowdstrike`             |
-| tools.google_api       | get_access_token                        | `google_api`              |
-| tools.google_maps      | get_location_data                       | `google_maps`, `ssl`      |
 | tools.hackerone        | get_program                             | `hackerone`, `ssl`        |
 | tools.hackerone        | get_programs                            | `hackerone`, `ssl`        |
 | tools.hackerone        | get_report                              | `hackerone`, `ssl`        |
@@ -306,7 +218,7 @@
 | tools.zendesk          | get_ticket_comments                     | `zendesk`, `ssl`          |
 | tools.zendesk          | get_twilio_recordings                   | `zendesk`, `ssl`          |
 | tools.zendesk          | search_tickets                          | `zendesk`, `ssl`          |
->>>>>>> 53cad444
+
 
 ## Credentials
 
@@ -318,10 +230,7 @@
 
 | Secret Name            | Required Keys                                                                  | Optional Keys                                                                                                      |
 | ---------------------- | ------------------------------------------------------------------------------ | ------------------------------------------------------------------------------------------------------------------ |
-<<<<<<< HEAD
-=======
 | `alertmedia`           | `ALERTMEDIA_API_KEY`                                                           | -                                                                                                                  |
->>>>>>> 53cad444
 | `amazon_s3`            | -                                                                              | `AWS_ACCESS_KEY_ID` `AWS_PROFILE` `AWS_REGION` `AWS_ROLE_ARN` `AWS_ROLE_SESSION_NAME` `AWS_SECRET_ACCESS_KEY`      |
 | `ansible`              | `ANSIBLE_SSH_KEY`                                                              | `ANSIBLE_PASSWORDS`                                                                                                |
 | `aws`                  | -                                                                              | `AWS_ACCESS_KEY_ID` `AWS_PROFILE_NAME` `AWS_REGION` `AWS_ROLE_ARN` `AWS_ROLE_SESSION_NAME` `AWS_SECRET_ACCESS_KEY` |
@@ -330,15 +239,11 @@
 | `crowdstrike`          | `CROWDSTRIKE_CLIENT_ID` `CROWDSTRIKE_CLIENT_SECRET`                            | -                                                                                                                  |
 | `datadog`              | `DATADOG_API_KEY` `DATADOG_APP_KEY`                                            | -                                                                                                                  |
 | `elastic_security`     | `ELASTIC_API_KEY`                                                              | -                                                                                                                  |
-<<<<<<< HEAD
 | `gophish`              | `GOPHISH_API_KEY`                                                              | -                                                                                                                  |
-| `google_api`           | `GOOGLE_API_CREDENTIALS`                                                       | -                                                                                                                  |
-=======
 | `google_api`           | `GOOGLE_API_CREDENTIALS`                                                       | -                                                                                                                  |
 | `google_maps`          | `GOOGLE_MAPS_API_KEY`                                                          | -                                                                                                                  |
 | `hackerone`            | `HACKERONE_API_USERNAME` `HACKERONE_API_TOKEN`                                 | -                                                                                                                  |
 | `hibp`                 | `HIBP_API_KEY`                                                                 | -                                                                                                                  |
->>>>>>> 53cad444
 | `ipinfo`               | `IPINFO_API_TOKEN`                                                             | -                                                                                                                  |
 | `jamf`                 | `JAMF_CLIENT_ID` `JAMF_CLIENT_SECRET`                                          | -                                                                                                                  |
 | `jira`                 | `JIRA_API_TOKEN` `JIRA_USEREMAIL`                                              | -                                                                                                                  |
@@ -355,19 +260,12 @@
 | `slack`                | `SLACK_BOT_TOKEN`                                                              | -                                                                                                                  |
 | `smtp`                 | `SMTP_HOST` `SMTP_PASS` `SMTP_PORT` `SMTP_USER`                                | -                                                                                                                  |
 | `splunk`               | `SPLUNK_API_KEY`                                                               | -                                                                                                                  |
-<<<<<<< HEAD
-=======
 | `splunk_hec`           | `SPLUNK_HEC_TOKEN`                                                             | -                                                                                                                  |
->>>>>>> 53cad444
 | `ssl`                  | -                                                                              | `SSL_CLIENT_CERT` `SSL_CLIENT_KEY` `SSL_CLIENT_PASSWORD`                                                           |
 | `thehive`              | `THEHIVE_API_KEY`                                                              | -                                                                                                                  |
 | `threatstream`         | `ANOMALI_API_KEY` `ANOMALI_USERNAME`                                           | -                                                                                                                  |
 | `urlscan`              | `URLSCAN_API_KEY`                                                              | -                                                                                                                  |
 | `virustotal`           | `VIRUSTOTAL_API_KEY`                                                           | -                                                                                                                  |
 | `wazuh_wui`            | `WAZUH_WUI_PASSWORD` `WAZUH_WUI_USERNAME`                                      | -                                                                                                                  |
-<<<<<<< HEAD
 | `wiz`                  | `WIZ_CLIENT_ID` `WIZ_CLIENT_SECRET`                                            | -                                                                                                                  |
-=======
-| `wiz`                  | `WIZ_CLIENT_ID` `WIZ_CLIENT_SECRET`                                            | -                                                                                                                  |
-| `zendesk`              | `ZENDESK_EMAIL` `ZENDESK_API_TOKEN`                                            | -                                                                                                                  |
->>>>>>> 53cad444
+| `zendesk`              | `ZENDESK_EMAIL` `ZENDESK_API_TOKEN`                                            | -                                                                                                                  |