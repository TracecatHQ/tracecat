--- conflicted
+++ resolved
@@ -121,6 +121,8 @@
 | tools.jira             | update_issue_status                     | `jira`, `ssl`             |
 | tools.jira             | upload_attachment                       | `jira`, `ssl`             |
 | tools.ldap             | add_entry                               | `ldap`                    |
+| tools.leakcheck        | search_domain_leak                      | `leakcheck_api`           |
+| tools.leakcheck        | search_email_leak                       | `leakcheck_api`           |
 | tools.ldap             | delete_entry                            | `ldap`                    |
 | tools.ldap             | modify_entry                            | `ldap`                    |
 | tools.ldap             | search_entries                          | `ldap`                    |
@@ -213,95 +215,6 @@
 | tools.zendesk          | get_twilio_recordings                   | `zendesk`, `ssl`          |
 | tools.zendesk          | search_tickets                          | `zendesk`, `ssl`          |
 
-<<<<<<< HEAD
-| Namespace | Function | Secrets |
-| --- | --- | --- |
-| tools.amazon_s3 | download_object | `amazon_s3` |
-| tools.amazon_s3 | parse_uri | `amazon_s3` |
-| tools.ansible | run_playbook | `ansible` |
-| tools.aws_boto3 | call_api | `aws` |
-| tools.aws_boto3 | call_paginated_api | `aws` |
-| tools.crowdsec | lookup_ip_address | `crowdsec_cti`, `ssl` |
-| tools.crowdstrike | list_alerts | `crowdstrike` |
-| tools.crowdstrike | list_cases | `crowdstrike` |
-| tools.crowdstrike | list_detects | `crowdstrike` |
-| tools.datadog | list_security_signals | `datadog`, `ssl` |
-| tools.elastic_security | list_detection_signals | `elastic_security`, `ssl` |
-| tools.falconpy | call_command | `crowdstrike` |
-| tools.google_api | get_access_token | `google_api` |
-| tools.ipinfo | lookup_ip_address | `ipinfo`, `ssl` |
-| tools.jamf | get_access_token | `jamf` |
-| tools.jamf | list_computers | `jamf`, `ssl` |
-| tools.jamf | lock_device | `jamf`, `ssl` |
-| tools.leakcheck | search_domain_leak | `leakcheck_api` |
-| tools.leakcheck | search_email_leak | `leakcheck_api` |
-| tools.jira | add_issue_comment | `jira`, `ssl` |
-| tools.jira | create_issue | `jira`, `ssl` |
-| tools.jira | get_fields | `jira`, `ssl` |
-| tools.jira | get_priorities | `jira`, `ssl` |
-| tools.jira | get_priority_schemes | `jira`, `ssl` |
-| tools.jira | get_projects | `jira`, `ssl` |
-| tools.jira | get_transitions | `jira`, `ssl` |
-| tools.jira | update_issue_description | `jira`, `ssl` |
-| tools.jira | update_issue_fields | `jira`, `ssl` |
-| tools.jira | update_issue_status | `jira`, `ssl` |
-| tools.ldap | add_entry | `ldap` |
-| tools.ldap | delete_entry | `ldap` |
-| tools.ldap | modify_entry | `ldap` |
-| tools.ldap | search_entries | `ldap` |
-| tools.microsoft_graph | get_access_token | `microsoft_graph` |
-| tools.okta | lookup_user_by_email | `okta`, `ssl` |
-| tools.okta | revoke_sessions | `okta`, `ssl` |
-| tools.pagerduty | acknowledge_event | - |
-| tools.pagerduty | get_all_schedules | `pagerduty` |
-| tools.pagerduty | get_contact_methods | `pagerduty` |
-| tools.pagerduty | get_incident_data | `pagerduty` |
-| tools.pagerduty | get_incidents | `pagerduty` |
-| tools.pagerduty | get_user_notification_rules | `pagerduty` |
-| tools.pagerduty | get_users_on_cll | `pagerduty` |
-| tools.pagerduty | resolve_event | - |
-| tools.pagerduty | trigger_event | - |
-| tools.phishlabs | get_case_data | `phishlabs` |
-| tools.phishlabs | get_feed_data | `phishlabs` |
-| tools.phishlabs | get_threat_data | `phishlabs` |
-| tools.pymongo | execute_operation | `mongodb` |
-| tools.sentinel_one | list_threats | `sentinel_one`, `ssl` |
-| tools.slack | ask_text_input | `slack` |
-| tools.slack | lookup_user_by_email | `slack` |
-| tools.slack | post_message | `slack` |
-| tools.slack | post_notification | `slack` |
-| tools.slack | post_update | `slack` |
-| tools.slack | revoke_sessions | `slack` |
-| tools.slack_blocks | format_choices | - |
-| tools.slack_blocks | format_fields | - |
-| tools.slack_blocks | format_fields_context | - |
-| tools.slack_blocks | format_links | - |
-| tools.slack_blocks | format_text_input | - |
-| tools.slack_elements | format_overflow_menu | - |
-| tools.slack_sdk | call_method | `slack` |
-| tools.slack_sdk | call_paginated_method | `slack` |
-| tools.splunk | search_events | `splunk`, `ssl` |
-| tools.thehive | add_case_comment | `ssl`, `thehive` |
-| tools.thehive | create_case | `ssl`, `thehive` |
-| tools.thehive | update_case_description | `ssl`, `thehive` |
-| tools.thehive | update_case_fields | `ssl`, `thehive` |
-| tools.thehive | update_case_status | `ssl`, `thehive` |
-| tools.threatstream | lookup_domain | `ssl`, `threatstream` |
-| tools.threatstream | lookup_email | `ssl`, `threatstream` |
-| tools.threatstream | lookup_file_hash | `ssl`, `threatstream` |
-| tools.threatstream | lookup_ip_address | `ssl`, `threatstream` |
-| tools.threatstream | lookup_url | `ssl`, `threatstream` |
-| tools.urlscan | lookup_url | `ssl`, `urlscan` |
-| tools.virustotal | lookup_domain | `ssl`, `virustotal` |
-| tools.virustotal | lookup_file_hash | `ssl`, `virustotal` |
-| tools.virustotal | lookup_ip_address | `ssl`, `virustotal` |
-| tools.virustotal | lookup_url | `ssl`, `virustotal` |
-| tools.wazuh | active_response | `ssl`, `wazuh_wui` |
-| tools.wazuh | get_access_token | `wazuh_wui` |
-| tools.wazuh | update_agents | `ssl`, `wazuh_wui` |
-=======
->>>>>>> fd3ca2ad
-
 ## Credentials
 
 <Note>
