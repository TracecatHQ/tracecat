"""Configuration for tracecat-registry package."""

import os
from typing import Any

from pydantic_core import to_jsonable_python as _to_jsonable_python


def to_jsonable_python(value: Any) -> Any:
    """Convert a value to a JSONable Python object.

    Drop nulls and use fallback for unknown values.
    """

    def fallback(x: Any) -> Any:
        """Fallback for unknown values."""
        return None

    return _to_jsonable_python(value, fallback=fallback, exclude_none=True)


# Maximum number of rows that can be returned from client-facing queries
MAX_ROWS_CLIENT_POSTGRES = int(
    os.environ.get("TRACECAT__MAX_ROWS_CLIENT_POSTGRES", 1000)
)

# File upload limits
TRACECAT__MAX_FILE_SIZE_BYTES = int(
    os.environ.get("TRACECAT__MAX_FILE_SIZE_BYTES", 20 * 1024 * 1024)  # Default 20MB
)
TRACECAT__MAX_UPLOAD_FILES_COUNT = int(
    os.environ.get("TRACECAT__MAX_UPLOAD_FILES_COUNT", 5)
)
TRACECAT__MAX_AGGREGATE_UPLOAD_SIZE_BYTES = int(
    os.environ.get("TRACECAT__MAX_AGGREGATE_UPLOAD_SIZE_BYTES", 100 * 1024 * 1024)
)

# S3 concurrency limit
TRACECAT__S3_CONCURRENCY_LIMIT = int(
    os.environ.get("TRACECAT__S3_CONCURRENCY_LIMIT", 10)
)

# Database connection validation (used to prevent connecting to internal DB)
TRACECAT__DB_URI = os.environ.get(
    "TRACECAT__DB_URI",
    "postgresql+psycopg://postgres:postgres@postgres_db:5432/postgres",
)
TRACECAT__DB_ENDPOINT = os.environ.get("TRACECAT__DB_ENDPOINT")
TRACECAT__DB_PORT = os.environ.get("TRACECAT__DB_PORT")


class _FeatureFlags:
    """Feature flags checked directly from env to avoid heavy tracecat imports.

    Attributes are set in __init__ to allow patching in tests.
    """

    def __init__(self) -> None:
        _flags = os.environ.get("TRACECAT__FEATURE_FLAGS", "")
        self.registry_client: bool = "registry-client" in _flags
        """Use SDK/API client instead of direct DB access in sandbox mode."""
        self.case_tasks: bool = "case-tasks" in _flags
        """Enable case tasks (enterprise feature)."""
        self.case_durations: bool = "case-durations" in _flags
        """Enable case durations (enterprise feature)."""
<<<<<<< HEAD
        self.agent_presets: bool = "agent-presets" in _flags
        """Enable agent presets UDFs."""
        self.ai_ranking: bool = "ai-ranking" in _flags
        """Enable AI ranking UDFs."""
=======
>>>>>>> ca916e74


flags = _FeatureFlags()<|MERGE_RESOLUTION|>--- conflicted
+++ resolved
@@ -63,13 +63,12 @@
         """Enable case tasks (enterprise feature)."""
         self.case_durations: bool = "case-durations" in _flags
         """Enable case durations (enterprise feature)."""
-<<<<<<< HEAD
         self.agent_presets: bool = "agent-presets" in _flags
         """Enable agent presets UDFs."""
         self.ai_ranking: bool = "ai-ranking" in _flags
         """Enable AI ranking UDFs."""
-=======
->>>>>>> ca916e74
+        self.case_durations: bool = "case-durations" in _flags
+        """Enable case durations (enterprise feature)."""
 
 
 flags = _FeatureFlags()