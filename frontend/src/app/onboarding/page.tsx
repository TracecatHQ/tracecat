--- conflicted
+++ resolved
@@ -39,24 +39,6 @@
       <div className="container-sm flex aspect-auto max-w-[40vw] flex-1 items-center justify-center rounded-lg border bg-white p-16 shadow-md">
         <div className="flex flex-col items-center justify-center space-y-12 text-center">
           <div className="h-0">{isExploding && <ConfettiExplosion />}</div>
-<<<<<<< HEAD
-          <h3 className="flex text-3xl font-bold">
-            <PawPrint className="mr-5 inline-block size-8" />
-            Hello from the Tracecat team
-          </h3>
-          <div className="space-y-4">
-            <p className="text-sm">
-              Tracecat is the modern SecOps automation platform designed to
-              reduce noise.
-            </p>
-            <p className="text-sm text-muted-foreground">
-              We are doing it open source with security practitioners such as
-              yourself. You can find us on Discord or GitHub. We are excited to
-              have you join our community!
-            </p>
-          </div>
-=======
->>>>>>> 64440dc1
           <Button
             onClick={handleSubmit}
             disabled={isLoading}
