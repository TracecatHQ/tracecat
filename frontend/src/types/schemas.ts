import { z } from "zod"

import {
  keyValueSchema,
  stringToJSONSchema,
  tagSchema,
} from "@/types/validators"

/**
 * Core action types.
 */
const actionTypes = [
  "webhook",
  "http_request",
  "data_transform",
  "condition.compare",
  "condition.regex",
  "condition.membership",
  "open_case",
  "receive_email",
  "send_email",
  "llm.extract",
  "llm.label",
  "llm.translate",
  "llm.choice",
  "llm.summarize",
] as const
export type ActionType = (typeof actionTypes)[number]

/**
 * Integration types are prefixed with the platform name.
 * This is to ensure that integrations from different platforms do not clash.
 *
 * Format: integrations.<platform>.<optional_namespaces>.<function>
 *
 * Not sure how to generate this dynamically - cuyrrently needs to be manually updated.
 */
const integrationTypes = [
  "integrations.datadog.list_security_signals",
  "integrations.datadog.update_security_signal_state",
  "integrations.datadog.list_detection_rules",
  "integrations.virustotal.get_file_report",
  "integrations.virustotal.get_url_report",
  "integrations.virustotal.get_domain_report",
  "integrations.virustotal.get_ip_address_report"
] as const
export type IntegrationType = (typeof integrationTypes)[number]

/**
 * All platforms that are supported by the system.
 */
<<<<<<< HEAD
const integrationPlatforms = ["example", "sublime_security", "datadog", "virustotal"] as const
=======
const integrationPlatforms = ["sublime_security", "datadog"] as const
>>>>>>> 4cbf64f7
export type IntegrationPlatform = (typeof integrationPlatforms)[number]

export type NodeType = ActionType | IntegrationType

const actionStatusSchema = z.enum(["online", "offline"])
export type ActionStatus = z.infer<typeof actionStatusSchema>

export const actionSchema = z.object({
  id: z.string(),
  type: z.enum(actionTypes).or(z.enum(integrationTypes)),
  title: z.string(),
  description: z.string(),
  status: actionStatusSchema,
  inputs: z.record(z.any()).nullable(),
})

export type Action = z.infer<typeof actionSchema>

export const actionMetadataSchema = z.object({
  id: z.string(),
  workflow_id: z.string(),
  title: z.string(),
  description: z.string(),
})
export type ActionMetadata = z.infer<typeof actionMetadataSchema>

const workflowStatusSchema = z.enum(["online", "offline"])
export type WorkflowStatus = z.infer<typeof workflowStatusSchema>

export const workflowSchema = z.object({
  id: z.string(),
  title: z.string(),
  description: z.string(),
  status: workflowStatusSchema,
  actions: z.record(actionSchema),
  object: z.record(z.any()).nullable(),
})

export type Workflow = z.infer<typeof workflowSchema>

export const workflowMetadataSchema = z.object({
  id: z.string(),
  title: z.string(),
  description: z.string(),
  status: workflowStatusSchema,
  icon_url: z.string().url().nullable(),
})
export type WorkflowMetadata = z.infer<typeof workflowMetadataSchema>
const strAsDate = z.string().transform((x) => new Date(x))

const runStatusSchema = z.enum([
  "pending",
  "success",
  "failure",
  "canceled",
  "running",
])
export type RunStatus = z.infer<typeof runStatusSchema>

export const actionRunSchema = z.object({
  id: z.string(),
  created_at: strAsDate,
  updated_at: strAsDate,
  action_id: z.string(),
  workflow_run_id: z.string(),
  status: runStatusSchema,
  error_msg: z.string().nullable(),
  result: stringToJSONSchema.nullable(),
})
export type ActionRun = z.infer<typeof actionRunSchema>

export const workflowRunSchema = z.object({
  id: z.string(),
  created_at: strAsDate,
  updated_at: strAsDate,
  workflow_id: z.string(),
  status: runStatusSchema,
  action_runs: z.array(actionRunSchema).nullish().default([]),
})

export type WorkflowRun = z.infer<typeof workflowRunSchema>

export const suppressionSchema = z.object({
  condition: z.string().min(1, "Please enter a suppression condition."),
  result: z.string().min(1, "Please enter a template expression or boolean"),
})

export const caseActionTypes = [
  "ignore",
  "quarantine",
  "informational",
  "sinkhole",
  "active_compromise",
] as const
export type CaseActionType = (typeof caseActionTypes)[number]

export const caseMaliceTypes = ["malicious", "benign"] as const
export type CaseMaliceType = (typeof caseMaliceTypes)[number]

export const caseStatusTypes = [
  "open",
  "closed",
  "in_progress",
  "reported",
  "escalated",
] as const
export type CaseStatusType = (typeof caseStatusTypes)[number]

export const casePriorityTypes = ["low", "medium", "high", "critical"] as const
export type CasePriorityType = (typeof casePriorityTypes)[number]

export const caseSchema = z.object({
  // SQLModel metadata
  id: z.string(),
  owner_id: z.string(),
  created_at: z.string(),
  updated_at: z.string(),
  // Case related data
  workflow_id: z.string(),
  title: z.string(),
  payload: z.record(z.string()),
  malice: z.enum(caseMaliceTypes),
  status: z.enum(caseStatusTypes),
  priority: z.enum(casePriorityTypes),
  action: z.enum(caseActionTypes),
  context: z.array(keyValueSchema).default([]),
  suppression: z.array(suppressionSchema).default([]),
  tags: z.array(tagSchema).default([]),
})

export type Case = z.infer<typeof caseSchema>

export const caseCompletionUpdateSchema = z.object({
  id: z.string(),
  response: z.object({
    tags: z.array(tagSchema),
  }),
})
export type CaseCompletionUpdate = z.infer<typeof caseCompletionUpdateSchema>

export const secretTypes = ["custom", "token", "oauth2"] as const
export type SecretType = (typeof secretTypes)[number]

const snakeCaseRegex = /^[a-z]+(_[a-z]+)*$/
export const secretSchema = z.object({
  id: z.string().min(1).optional(),
  type: z.enum(secretTypes),
  name: z
    .string()
    .min(1, "Please enter a secret name.")
    .regex(snakeCaseRegex, "Secret name must be snake case."),
  description: z.string().max(255).nullish(),
  // Can take different types of secrets
  keys: z.array(keyValueSchema),
})

export type Secret = z.infer<typeof secretSchema>

export const integrationSchema = z.object({
  id: z.string(),
  name: z.string(),
  description: z.string().nullable(),
  docstring: z.string(),
  parameters: stringToJSONSchema,
  platform: z.enum(integrationPlatforms),
  icon_url: z.string().url().nullable(),
})

export type Integration = z.infer<typeof integrationSchema><|MERGE_RESOLUTION|>--- conflicted
+++ resolved
@@ -49,11 +49,7 @@
 /**
  * All platforms that are supported by the system.
  */
-<<<<<<< HEAD
-const integrationPlatforms = ["example", "sublime_security", "datadog", "virustotal"] as const
-=======
-const integrationPlatforms = ["sublime_security", "datadog"] as const
->>>>>>> 4cbf64f7
+const integrationPlatforms = ["sublime_security", "datadog", "virustotal"] as const
 export type IntegrationPlatform = (typeof integrationPlatforms)[number]
 
 export type NodeType = ActionType | IntegrationType
