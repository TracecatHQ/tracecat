--- conflicted
+++ resolved
@@ -1,7 +1,6 @@
 "use client"
 
 import { zodResolver } from "@hookform/resolvers/zod"
-<<<<<<< HEAD
 import {
   GitPullRequestIcon,
   KeyRoundIcon,
@@ -17,13 +16,11 @@
   CreateSSHKeyDialogTrigger,
 } from "@/components/ssh-keys/ssh-key-create-dialog"
 import { CustomTagInput } from "@/components/tags-input"
-=======
 import { GitPullRequestIcon } from "lucide-react"
 import { useState } from "react"
 import { useForm } from "react-hook-form"
 import { z } from "zod"
 import type { WorkspaceRead } from "@/client"
->>>>>>> 47f148dd
 import { Button } from "@/components/ui/button"
 import {
   Form,
@@ -433,7 +430,6 @@
 
       <div className="space-y-4">
         <div>
-<<<<<<< HEAD
           <h3 className="text-lg font-medium">Workflow Git sync</h3>
           <p className="text-sm text-muted-foreground">
             Manage SSH keys for authenticating with private Git repositories.
@@ -511,8 +507,6 @@
 
       <div className="space-y-4">
         <div>
-=======
->>>>>>> 47f148dd
           <h3 className="text-lg font-medium text-destructive">Danger zone</h3>
           <p className="text-sm text-muted-foreground">
             Permanently delete this workspace and all of its data.
