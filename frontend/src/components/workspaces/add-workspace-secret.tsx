--- conflicted
+++ resolved
@@ -204,7 +204,6 @@
   })
   const { control, register } = methods
   const secretType = methods.watch("type")
-<<<<<<< HEAD
 
   const renderTextareaField = (
     name: FieldPath<CreateSecretForm>,
@@ -231,34 +230,6 @@
     />
   )
 
-=======
-
-  const renderTextareaField = (
-    name: FieldPath<CreateSecretForm>,
-    label: string,
-    placeholder: string
-  ) => (
-    <FormField
-      key={name}
-      control={control}
-      name={name}
-      render={() => (
-        <FormItem>
-          <FormLabel className="text-sm">{label}</FormLabel>
-          <FormControl>
-            <Textarea
-              className="h-36 text-sm"
-              placeholder={placeholder}
-              {...register(name)}
-            />
-          </FormControl>
-          <FormMessage />
-        </FormItem>
-      )}
-    />
-  )
-
->>>>>>> 3deaa9d3
   const onSubmit = async (values: CreateSecretForm) => {
     const {
       private_key,
@@ -530,44 +501,6 @@
                   "CA certificate",
                   "-----BEGIN CERTIFICATE-----"
                 )}
-<<<<<<< HEAD
-              {secretType === "ssh-key" && (
-                <SshPrivateKeyField
-                  control={control}
-                  register={register}
-                  name="private_key"
-                />
-              )}
-              {secretType === "mtls" && (
-                <>
-                  {renderTextareaField(
-                    "tls_certificate",
-                    "TLS certificate",
-                    "-----BEGIN CERTIFICATE-----"
-                  )}
-                  {renderTextareaField(
-                    "tls_private_key",
-                    "TLS private key",
-                    "-----BEGIN PRIVATE KEY-----"
-                  )}
-                </>
-              )}
-              {secretType === "ca-cert" &&
-                renderTextareaField(
-                  "ca_certificate",
-                  "CA certificate",
-                  "-----BEGIN CERTIFICATE-----"
-                )}
-=======
-              <DialogFooter>
-                <DialogClose asChild>
-                  <Button className="ml-auto space-x-2" type="submit">
-                    <KeyRoundIcon className="mr-2 size-4" />
-                    Create secret
-                  </Button>
-                </DialogClose>
-              </DialogFooter>
->>>>>>> 3deaa9d3
             </div>
             <DialogFooter className="flex-shrink-0 pt-4">
               <DialogClose asChild>
