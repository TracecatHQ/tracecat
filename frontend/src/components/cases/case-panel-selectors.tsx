"use client"

import { UserIcon } from "lucide-react"
import type {
  CasePriority,
  CaseSeverity,
  CaseStatus,
  UserRead,
  WorkspaceMember,
} from "@/client"
import {
  PRIORITIES,
  SEVERITIES,
  STATUSES,
} from "@/components/cases/case-categories"
import { CaseValueDisplay } from "@/components/cases/case-value-display"
import {
  Select,
  SelectContent,
  SelectItem,
  SelectTrigger,
  SelectValue,
} from "@/components/ui/select"
import UserAvatar from "@/components/user-avatar"
import { User } from "@/lib/auth"
import { cn, linearStyles } from "@/lib/utils"

// Color mappings for Linear-style display
function getPriorityColor(priority: CasePriority): string {
  switch (priority) {
    case "high":
    case "critical":
      return "text-red-600"
    case "medium":
      return "text-orange-600"
    case "low":
      return "text-gray-600"
    default:
      return "text-muted-foreground"
  }
}

function getSeverityColor(severity: CaseSeverity): string {
  switch (severity) {
    case "high":
    case "critical":
    case "fatal":
      return "text-red-600"
    case "informational":
      return "text-blue-600"
    case "medium":
      return "text-orange-600"
    case "low":
      return "text-gray-600"
    case "other":
      return "text-gray-600"
    default:
      return "text-muted-foreground"
  }
}

function getStatusColor(status: CaseStatus): string {
  switch (status) {
    case "new":
      return "text-yellow-600"
    case "in_progress":
      return "text-blue-600"
    case "on_hold":
      return "text-orange-600"
    case "resolved":
      return "text-green-600"
    case "closed":
      return "text-violet-600"
    case "other":
      return "text-gray-600"
    default:
      return "text-muted-foreground"
  }
}

interface StatusSelectProps {
  status: CaseStatus
  onValueChange: (status: CaseStatus) => void
}

export function StatusSelect({ status, onValueChange }: StatusSelectProps) {
  const currentStatus = STATUSES[status]

  return (
    <Select value={status} onValueChange={onValueChange}>
      <SelectTrigger
        className={cn(linearStyles.trigger.base, linearStyles.trigger.hover)}
      >
        <SelectValue>
          <div className="flex items-center gap-2">
            <span className="text-xs text-muted-foreground">Status</span>
            <CaseValueDisplay
              icon={currentStatus.icon}
              label={currentStatus.label}
              color={getStatusColor(currentStatus.value)}
            />
          </div>
        </SelectValue>
      </SelectTrigger>
      <SelectContent>
        {Object.values(STATUSES).map((props) => (
          <SelectItem key={props.value} value={props.value}>
            <CaseValueDisplay
              icon={props.icon}
              label={props.label}
              color={getStatusColor(props.value)}
            />
          </SelectItem>
        ))}
      </SelectContent>
    </Select>
  )
}

interface PrioritySelectProps {
  priority: CasePriority
  onValueChange: (priority: CasePriority) => void
}

export function PrioritySelect({
  priority,
  onValueChange,
}: PrioritySelectProps) {
  const currentPriority = PRIORITIES[priority]

  return (
    <Select value={priority} onValueChange={onValueChange}>
      <SelectTrigger
        className={cn(linearStyles.trigger.base, linearStyles.trigger.hover)}
      >
        <SelectValue>
          <div className="flex items-center gap-2">
            <span className="text-xs text-muted-foreground">Priority</span>
            <CaseValueDisplay
              icon={currentPriority.icon}
              label={currentPriority.label}
              color={getPriorityColor(currentPriority.value)}
            />
          </div>
        </SelectValue>
      </SelectTrigger>
      <SelectContent>
        {Object.values(PRIORITIES).map((props) => (
          <SelectItem key={props.value} value={props.value}>
            <CaseValueDisplay
              icon={props.icon}
              label={props.label}
              color={getPriorityColor(props.value)}
            />
          </SelectItem>
        ))}
      </SelectContent>
    </Select>
  )
}

interface SeveritySelectProps {
  severity: CaseSeverity
  onValueChange: (severity: CaseSeverity) => void
}

export function SeveritySelect({
  severity,
  onValueChange,
}: SeveritySelectProps) {
  const currentSeverity = SEVERITIES[severity]

  return (
    <Select value={severity} onValueChange={onValueChange}>
      <SelectTrigger
        className={cn(linearStyles.trigger.base, linearStyles.trigger.hover)}
      >
        <SelectValue>
          <div className="flex items-center gap-2">
            <span className="text-xs text-muted-foreground">Severity</span>
            <CaseValueDisplay
              icon={currentSeverity.icon}
              label={currentSeverity.label}
              color={getSeverityColor(currentSeverity.value)}
            />
          </div>
        </SelectValue>
      </SelectTrigger>
      <SelectContent>
        {Object.values(SEVERITIES).map((props) => (
          <SelectItem key={props.value} value={props.value}>
            <CaseValueDisplay
              icon={props.icon}
              label={props.label}
              color={getSeverityColor(props.value)}
            />
          </SelectItem>
        ))}
      </SelectContent>
    </Select>
  )
}

export const UNASSIGNED = "__UNASSIGNED__" as const

interface AssigneeSelectProps {
  assignee?: UserRead | null
  workspaceMembers: WorkspaceMember[]
  onValueChange: (assignee?: UserRead | null) => void
}

export function AssigneeSelect({
  assignee,
  workspaceMembers,
  onValueChange,
}: AssigneeSelectProps) {
  return (
    <Select
      value={assignee?.id ?? UNASSIGNED}
      onValueChange={(value) => {
        if (value === UNASSIGNED) {
          onValueChange(null)
          return
        }
        const user = workspaceMembers.find((user) => user.user_id === value)
        if (user) {
          onValueChange({
            id: user.user_id,
            email: user.email,
            role: user.org_role,
            settings: {},
            first_name: user.first_name,
            last_name: user.last_name,
          })
        } else {
          onValueChange(null)
        }
      }}
    >
      <SelectTrigger
        className={cn(linearStyles.trigger.base, linearStyles.trigger.hover)}
      >
        <SelectValue>
          <div className="flex items-center gap-2">
            <span className="text-xs text-muted-foreground">Assignee</span>
            {assignee ? (
              <div className="flex items-center gap-1.5">
                <UserAvatar
                  alt={assignee.first_name || assignee.email}
                  user={
                    new User({
                      id: assignee.id,
                      email: assignee.email,
                      role: assignee.role,
                      first_name: assignee.first_name,
                      last_name: assignee.last_name,
                      settings: assignee.settings || {},
                    })
                  }
                  className="size-5 text-xs text-foreground"
                />
                <span className="text-xs font-medium">
                  {assignee.first_name || assignee.email.split("@")[0]}
                </span>
              </div>
            ) : (
              <NoAssignee className="text-xs" labelClassName="text-xs" />
            )}
          </div>
        </SelectValue>
      </SelectTrigger>
      <SelectContent>
        <SelectItem value={UNASSIGNED}>
          <NoAssignee
            text="Unassigned"
            className="text-sm"
            labelClassName="text-sm"
          />
        </SelectItem>
        {workspaceMembers.length === 0 ? (
          <div className="flex items-center justify-center p-4 text-xs text-muted-foreground">
            No users available to assign
          </div>
        ) : (
          workspaceMembers.map((member) => {
            const user = new User({
              id: member.user_id,
              email: member.email,
              role: member.org_role,
              first_name: member.first_name,
              last_name: member.last_name,
              settings: {},
            })
            return (
              <SelectItem key={user.id} value={user.id}>
                <AssignedUser user={user} />
              </SelectItem>
            )
          })
        )}
      </SelectContent>
    </Select>
  )
}

export function NoAssignee({
  text,
  className,
  labelClassName,
}: {
  text?: string
  className?: string
  labelClassName?: string
}) {
  const baseClass = "flex items-center gap-1.5 text-xs leading-4"
  return (
    <div className={cn(baseClass, "text-muted-foreground", className)}>
      <div className="flex size-4 items-center justify-center rounded-full border border-dashed border-muted-foreground/50">
        <UserIcon className="size-3 text-muted-foreground" />
      </div>
      <span className={cn("text-xs text-muted-foreground", labelClassName)}>
        {text ?? "Unassigned"}
      </span>
    </div>
  )
}

export function AssignedUser({
  user,
  className,
  nameClassName,
}: {
  user: User
  className?: string
  nameClassName?: string
}) {
  const displayName = user.getDisplayName()
  return (
    <div
      className={cn(
        "flex min-w-0 items-center gap-1.5 text-xs leading-4",
        className
      )}
    >
      <UserAvatar
        alt={displayName}
        user={user}
        className="size-4 text-foreground"
        fallbackClassName="text-[10px]"
      />
<<<<<<< HEAD
      <span className="truncate text-xs" title={displayName}>
        {displayName}
      </span>
=======
      <span className={cn("text-xs", nameClassName)}>{displayName}</span>
>>>>>>> 65b0d6da
    </div>
  )
}<|MERGE_RESOLUTION|>--- conflicted
+++ resolved
@@ -348,13 +348,9 @@
         className="size-4 text-foreground"
         fallbackClassName="text-[10px]"
       />
-<<<<<<< HEAD
       <span className="truncate text-xs" title={displayName}>
         {displayName}
       </span>
-=======
-      <span className={cn("text-xs", nameClassName)}>{displayName}</span>
->>>>>>> 65b0d6da
     </div>
   )
 }