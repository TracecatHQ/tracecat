"use client"

import { DotsHorizontalIcon } from "@radix-ui/react-icons"
import type { ColumnDef } from "@tanstack/react-table"
import { format } from "date-fns"
import fuzzysort from "fuzzysort"
import type { ReactNode } from "react"
import type { CaseReadMinimal } from "@/client"
import { CaseBadge } from "@/components/cases/case-badge"
import {
  PRIORITIES,
  SEVERITIES,
  STATUSES,
} from "@/components/cases/case-categories"
import {
  AssignedUser,
  NoAssignee,
} from "@/components/cases/case-panel-selectors"
import { DataTableColumnHeader } from "@/components/data-table"
import { TagBadge } from "@/components/tag-badge"
import { Button } from "@/components/ui/button"
import { Checkbox } from "@/components/ui/checkbox"
import {
  DropdownMenu,
  DropdownMenuContent,
  DropdownMenuTrigger,
} from "@/components/ui/dropdown-menu"
import {
  Tooltip,
  TooltipContent,
  TooltipTrigger,
} from "@/components/ui/tooltip"
import { User } from "@/lib/auth"
import { capitalizeFirst, shortTimeAgo } from "@/lib/utils"

export function createColumns(
  setSelectedCase: (case_: CaseReadMinimal) => void,
  caseTasksEnabled = false
): ColumnDef<CaseReadMinimal>[] {
  const columns: ColumnDef<CaseReadMinimal>[] = [
    {
      id: "select",
      header: ({ table }) => (
        <div className="flex w-full justify-center">
          <Checkbox
            className="border-foreground/50"
            checked={
              table.getIsAllPageRowsSelected() ||
              (table.getIsSomePageRowsSelected() && "indeterminate")
            }
            onCheckedChange={(value) =>
              table.toggleAllPageRowsSelected(!!value)
            }
            aria-label="Select all"
          />
        </div>
      ),
      cell: ({ row }) => (
        <div
          className="flex w-full justify-center"
          onClick={(e) => {
            e.stopPropagation()
            e.preventDefault()
          }}
        >
          <Checkbox
            className="border-foreground/50"
            checked={row.getIsSelected()}
            onCheckedChange={(value) => row.toggleSelected(!!value)}
            aria-label="Select row"
          />
        </div>
      ),
      enableSorting: false,
      enableHiding: false,
      meta: {
        headerClassName: "w-12 min-w-[3rem] max-w-[3rem] px-2 text-center",
        cellClassName: "w-12 min-w-[3rem] max-w-[3rem] px-2 text-center",
      },
    },

    {
      accessorKey: "short_id",
      header: ({ column }) => (
        <DataTableColumnHeader className="text-xs" column={column} title="ID" />
      ),
      cell: ({ row }) => {
        const assignee = row.original.assignee

        return (
          <div className="flex w-[148px] min-w-[148px] max-w-[148px] flex-col gap-[0.4rem] text-xs">
            <span className="truncate text-xs font-medium text-muted-foreground">
              {row.getValue<CaseReadMinimal["short_id"]>("short_id")}
            </span>
            {assignee ? (
              <AssignedUser user={new User(assignee)} className="text-xs" />
            ) : (
              <NoAssignee text="Not assigned" className="text-xs" />
            )}
          </div>
        )
      },
      enableSorting: true,
      enableHiding: false,
      filterFn: (row, id, value) => {
        return value.includes(row.getValue<CaseReadMinimal["short_id"]>(id))
      },
      meta: {
        headerClassName: "w-[148px] min-w-[148px] max-w-[148px] pr-8 text-left",
        cellClassName: "w-[148px] min-w-[148px] max-w-[148px] pr-8 text-left",
        headerStyle: { width: "148px" },
        cellStyle: { width: "148px" },
      },
    },
    {
      accessorKey: "summary",
      header: ({ column }) => (
        <DataTableColumnHeader column={column} title="Summary" />
      ),
      cell: ({ row }) => {
        const summary = row.getValue<CaseReadMinimal["summary"]>("summary")
        const tags = row.original.tags
        const priority = row.original.priority
        const severity = row.original.severity

        const priorityProps = priority ? PRIORITIES[priority] : undefined
        const severityProps = severity ? SEVERITIES[severity] : undefined

        const metadataItems: ReactNode[] = []

        if (priorityProps) {
          metadataItems.push(
            <CaseBadge
              key="priority"
              {...priorityProps}
              className="font-medium"
            />
          )
        }

        if (severityProps) {
          metadataItems.push(
            <CaseBadge
              key="severity"
              {...severityProps}
              className="font-medium"
            />
          )
        }

        if (tags?.length) {
          tags.forEach((tag) => {
            metadataItems.push(
              <TagBadge key={tag.id} tag={tag} className="font-medium" />
            )
          })
        }

        return (
          <div className="flex min-w-[24rem] flex-1 flex-col gap-[0.45rem] text-xs">
            <span className="truncate text-xs font-medium">{summary}</span>
            {metadataItems.length ? (
              <div className="flex flex-wrap items-center gap-1 text-xs">
                {metadataItems}
              </div>
            ) : null}
          </div>
        )
      },
      filterFn: (row, id, value) => {
        const rowValue = String(row.getValue<CaseReadMinimal["summary"]>(id))
        return fuzzysort.single(String(value), rowValue) !== null
      },
      meta: {
        headerClassName: "min-w-[24rem] max-w-none text-left",
        cellClassName: "min-w-[24rem] max-w-none text-left",
      },
    },
    {
      accessorKey: "status",
      header: ({ column }) => (
        <DataTableColumnHeader
          column={column}
          title="Status"
          className="justify-end"
          buttonClassName="ml-auto h-8 justify-end px-0 data-[state=open]:bg-accent"
        />
      ),
      cell: ({ row }) => {
        const status = row.getValue<CaseReadMinimal["status"]>("status")
        const props = STATUSES[status]
        if (!props) {
          return null
        }

        return (
          <div className="flex w-full justify-end">
            <CaseBadge {...props} className="font-medium" />
          </div>
        )
      },
      filterFn: (row, id, value) => {
        return value.includes(row.getValue<CaseReadMinimal["status"]>("status"))
      },
      meta: {
        headerClassName:
          "w-[136px] min-w-[136px] max-w-[136px] px-0 text-right",
        cellClassName: "w-[136px] min-w-[136px] max-w-[136px] px-0 text-right",
        headerStyle: { width: "136px" },
        cellStyle: { width: "136px" },
      },
    },
    {
      accessorKey: "created_at",
      header: ({ column }) => (
        <DataTableColumnHeader
          column={column}
          title="Created"
          className="justify-end"
          buttonClassName="ml-auto h-8 justify-end px-0 data-[state=open]:bg-accent"
        />
      ),
      cell: ({ row }) => {
        const dt = new Date(
          row.getValue<CaseReadMinimal["created_at"]>("created_at")
        )
        const shortTime = capitalizeFirst(shortTimeAgo(dt))
        const fullDateTime = format(dt, "PPpp") // e.g. "Apr 13, 2024, 2:30 PM EDT"

        return (
          <Tooltip>
            <TooltipTrigger className="flex w-full justify-end">
              <span className="block truncate text-right text-xs">
                {shortTime}
              </span>
            </TooltipTrigger>
            <TooltipContent>
              <p>{fullDateTime}</p>
            </TooltipContent>
          </Tooltip>
        )
      },
      filterFn: (row, id, value) => {
        const dateStr =
          row.getValue<CaseReadMinimal["created_at"]>("created_at")
        return value.includes(dateStr)
      },
      meta: {
        headerClassName:
          "w-[96px] min-w-[96px] max-w-[96px] justify-end px-0 text-right",
        cellClassName:
          "w-[96px] min-w-[96px] max-w-[96px] px-0 pl-2 text-right",
        headerStyle: { width: "96px" },
        cellStyle: { width: "96px" },
      },
    },
    {
      accessorKey: "updated_at",
      header: ({ column }) => (
        <DataTableColumnHeader
          column={column}
          title="Updated"
          className="justify-end"
          buttonClassName="ml-auto h-8 justify-end px-0 data-[state=open]:bg-accent"
        />
      ),
      cell: ({ row }) => {
        const updatedAt =
          row.getValue<CaseReadMinimal["updated_at"]>("updated_at")
        if (!updatedAt) {
          return <span className="text-xs text-muted-foreground">—</span>
        }

        const dt = new Date(updatedAt)
        const shortTime = capitalizeFirst(shortTimeAgo(dt))
        const fullDateTime = format(dt, "PPpp")

        return (
          <Tooltip>
            <TooltipTrigger className="flex w-full justify-end">
              <span className="block truncate text-right text-xs">
                {shortTime}
              </span>
            </TooltipTrigger>
            <TooltipContent>
              <p>{fullDateTime}</p>
            </TooltipContent>
          </Tooltip>
        )
      },
      filterFn: (row, id, value) => {
        const dateStr = row.getValue<CaseReadMinimal["updated_at"]>(id)
        return value.includes(dateStr)
      },
      meta: {
        headerClassName:
          "w-[96px] min-w-[96px] max-w-[96px] justify-end px-0 text-right",
        cellClassName:
          "w-[96px] min-w-[96px] max-w-[96px] px-0 pl-2 text-right",
        headerStyle: { width: "96px" },
        cellStyle: { width: "96px" },
      },
    },
    {
      id: "actions",
      header: ({ column }) => (
        <DataTableColumnHeader column={column} title="" />
      ),
      enableHiding: false,
      enableSorting: false,
      cell: ({ row }) => {
        // Import is done dynamically to avoid circular dependency issues
        const { CaseActions } = require("@/components/cases/case-actions")

        return (
          <DropdownMenu>
            <DropdownMenuTrigger asChild>
              <Button
                variant="ghost"
                className="size-6 p-0"
                onClick={(e) => e.stopPropagation()}
              >
                <span className="sr-only">Open menu</span>
                <DotsHorizontalIcon className="size-4" />
              </Button>
            </DropdownMenuTrigger>
            <DropdownMenuContent>
              <CaseActions
                item={row.original}
                setSelectedCase={setSelectedCase}
              />
            </DropdownMenuContent>
          </DropdownMenu>
        )
      },
      meta: {
        headerClassName: "w-14 min-w-[3.5rem] max-w-[3.5rem] px-0 text-right",
        cellClassName: "w-14 min-w-[3.5rem] max-w-[3.5rem] px-0 text-right",
        headerStyle: { width: "56px" },
        cellStyle: { width: "56px" },
      },
    },
  ]

<<<<<<< HEAD
  // Conditionally add tasks column if feature flag is enabled
  if (caseTasksEnabled) {
    // Find created_at column index and insert tasks before it
    const createdAtIndex = columns.findIndex(
      (col) => "accessorKey" in col && col.accessorKey === "created_at"
    )
    const insertIndex =
      createdAtIndex !== -1 ? createdAtIndex : columns.length - 3
    columns.splice(insertIndex, 0, {
      accessorKey: "tasks",
      header: ({ column }) => (
        <DataTableColumnHeader
          column={column}
          title="Tasks"
          className="justify-end"
          buttonClassName="ml-auto h-8 justify-end px-0 data-[state=open]:bg-accent"
        />
      ),
      cell: ({ row }) => {
        const completed = row.original.num_tasks_completed ?? 0
        const total = row.original.num_tasks_total ?? 0

        if (total === 0) {
          return (
            <div className="flex w-full justify-end text-xs text-muted-foreground">
              –
            </div>
          )
        }
=======
  // Find created_at column index and insert tasks before it
  const createdAtIndex = columns.findIndex(
    (col) => "accessorKey" in col && col.accessorKey === "created_at"
  )
  const insertIndex =
    createdAtIndex !== -1 ? createdAtIndex : columns.length - 3
  columns.splice(insertIndex, 0, {
    accessorKey: "tasks",
    header: ({ column }) => (
      <DataTableColumnHeader
        column={column}
        title="Tasks"
        className="justify-end"
        buttonClassName="ml-auto h-8 justify-end px-0 data-[state=open]:bg-accent"
      />
    ),
    cell: ({ row }) => {
      const completed = row.original.num_tasks_completed ?? 0
      const total = row.original.num_tasks_total ?? 0
>>>>>>> 525a1fe8

        return (
          <div className="flex w-full justify-end text-xs">
            <span className={completed === total ? "text-green-600" : ""}>
              {completed}/{total}
            </span>
          </div>
        )
      },
      meta: {
        headerClassName:
          "w-[72px] min-w-[72px] max-w-[72px] justify-end px-0 text-right",
        cellClassName: "w-[72px] min-w-[72px] max-w-[72px] px-0 text-right",
        headerStyle: { width: "72px" },
        cellStyle: { width: "72px" },
      },
    })
  }

  return columns
}<|MERGE_RESOLUTION|>--- conflicted
+++ resolved
@@ -342,8 +342,7 @@
     },
   ]
 
-<<<<<<< HEAD
-  // Conditionally add tasks column if feature flag is enabled
+  // Conditionally add tasks column if enabled
   if (caseTasksEnabled) {
     // Find created_at column index and insert tasks before it
     const createdAtIndex = columns.findIndex(
@@ -372,27 +371,6 @@
             </div>
           )
         }
-=======
-  // Find created_at column index and insert tasks before it
-  const createdAtIndex = columns.findIndex(
-    (col) => "accessorKey" in col && col.accessorKey === "created_at"
-  )
-  const insertIndex =
-    createdAtIndex !== -1 ? createdAtIndex : columns.length - 3
-  columns.splice(insertIndex, 0, {
-    accessorKey: "tasks",
-    header: ({ column }) => (
-      <DataTableColumnHeader
-        column={column}
-        title="Tasks"
-        className="justify-end"
-        buttonClassName="ml-auto h-8 justify-end px-0 data-[state=open]:bg-accent"
-      />
-    ),
-    cell: ({ row }) => {
-      const completed = row.original.num_tasks_completed ?? 0
-      const total = row.original.num_tasks_total ?? 0
->>>>>>> 525a1fe8
 
         return (
           <div className="flex w-full justify-end text-xs">
