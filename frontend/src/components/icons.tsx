--- conflicted
+++ resolved
@@ -631,22 +631,24 @@
         <GoogleDocsIcon className={cn("size-full", iconClassName)} {...rest} />
       </div>
     ),
-<<<<<<< HEAD
     "tools.google_drive": ({
-=======
-    "tools.gmail": ({
->>>>>>> 8cdf8bbd
       className,
       iconClassName,
       flairsize: _ignored,
       ...rest
     }: CustomIconProps) => (
       <div className={cn(basicIconsCommon, className)}>
-<<<<<<< HEAD
         <GoogleDriveIcon className={cn("size-full", iconClassName)} {...rest} />
-=======
+      </div>
+    ),
+    "tools.gmail": ({
+      className,
+      iconClassName,
+      flairsize: _ignored,
+      ...rest
+    }: CustomIconProps) => (
+      <div className={cn(basicIconsCommon, className)}>
         <GmailIcon className={cn("size-full", iconClassName)} {...rest} />
->>>>>>> 8cdf8bbd
       </div>
     ),
     "ai.slackbot": createIconRenderer(SlackIcon),
@@ -1140,7 +1142,6 @@
   )
 }
 
-<<<<<<< HEAD
 export function GoogleDriveIcon(props: React.SVGProps<SVGSVGElement>) {
   return (
     <svg xmlns="http://www.w3.org/2000/svg" viewBox="0 0 87.3 78" {...props}>
@@ -1151,8 +1152,9 @@
       <path fill="#2684fc" d="m59.8 53h-32.3l-13.75 23.8c1.35.8 2.9 1.2 4.5 1.2h50.8c1.6 0 3.15-.45 4.5-1.2z"/>
       <path fill="#ffba00" d="m73.4 26.5-12.7-22c-.8-1.4-1.95-2.5-3.3-3.3l-13.75 23.8 16.15 28h27.45c0-1.55-.4-3.1-1.2-4.5z"/>
     </svg>
-  );
-=======
+  )
+}
+
 export function GmailIcon(props: React.SVGProps<SVGSVGElement>) {
   return (
     <svg xmlns="http://www.w3.org/2000/svg" viewBox="0 0 48 48" {...props}>
@@ -1163,7 +1165,6 @@
       <path fill="#fbc02d" d="M45,12.298V16.2l-10,7.5V11.2l3.124-2.341C38.868,8.301,39.772,8,40.702,8h0 C43.076,8,45,9.924,45,12.298z" />
     </svg>
   )
->>>>>>> 8cdf8bbd
 }
 
 export function MicrosoftIcon({ className, ...rest }: IconProps) {
