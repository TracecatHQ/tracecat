--- conflicted
+++ resolved
@@ -208,8 +208,8 @@
         ),
         cell: ({ row }: CellT) => {
           const value = row.original[column.name as keyof TableRowRead]
-<<<<<<< HEAD
-          const isTimestampColumn = TIMESTAMP_TYPES.has(normalizedType)
+          const isDateLike =
+            normalizedType === "DATE" || TIMESTAMP_TYPES.has(normalizedType)
           const isSelectColumn = normalizedType === "SELECT"
           const isMultiSelectColumn = normalizedType === "MULTI_SELECT"
           const columnOptions = sanitizeColumnOptions(column.options)
@@ -222,13 +222,6 @@
             columnOptions && columnOptions.length > 0
               ? parsedMultiValue.filter((item) => columnOptions.includes(item))
               : parsedMultiValue
-          const parsedDate =
-            isTimestampColumn && typeof value === "string" && value
-              ? new Date(value)
-              : undefined
-=======
-          const isDateLike =
-            normalizedType === "DATE" || TIMESTAMP_TYPES.has(normalizedType)
 
           // For DATE types, parse without timezone conversion
           // For TIMESTAMP types, use standard Date parsing
@@ -242,7 +235,6 @@
             }
           }
 
->>>>>>> 066f2705
           const isValidDate =
             parsedDate && !Number.isNaN(parsedDate.getTime())
               ? parsedDate
