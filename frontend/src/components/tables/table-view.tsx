--- conflicted
+++ resolved
@@ -10,13 +10,9 @@
 import { DataTable } from "@/components/data-table"
 import { TableViewAction } from "@/components/tables/table-view-action"
 import { TableViewColumnMenu } from "@/components/tables/table-view-column-menu"
-<<<<<<< HEAD
 import { JsonViewWithControls } from "@/components/json-viewer"
 import { TooltipProvider } from "@/components/ui/tooltip"
-=======
-import { JsonViewWithControls } from "../workbench/events/events-selected-action"
-import { TooltipProvider } from "@radix-ui/react-tooltip"
->>>>>>> 0843124f
+
 
 export function DatabaseTable({ table: { columns } }: { table: TableRead }) {
   const { tableId } = useParams<{ tableId: string }>()
